/*
Copyright 2021.

Licensed under the Apache License, Version 2.0 (the "License");
you may not use this file except in compliance with the License.
You may obtain a copy of the License at

    http://www.apache.org/licenses/LICENSE-2.0

Unless required by applicable law or agreed to in writing, software
distributed under the License is distributed on an "AS IS" BASIS,
WITHOUT WARRANTIES OR CONDITIONS OF ANY KIND, either express or implied.
See the License for the specific language governing permissions and
limitations under the License.
*/

package externaldnscontroller

import (
	"context"
	"os"
	"reflect"
	"sort"
	"testing"

	"github.com/google/go-cmp/cmp"
	"github.com/google/go-cmp/cmp/cmpopts"

	appsv1 "k8s.io/api/apps/v1"
	corev1 "k8s.io/api/core/v1"
	metav1 "k8s.io/apimachinery/pkg/apis/meta/v1"
	"k8s.io/apimachinery/pkg/runtime"
	"k8s.io/utils/pointer"
	"sigs.k8s.io/controller-runtime/pkg/client/fake"
	"sigs.k8s.io/controller-runtime/pkg/log/zap"

	configv1 "github.com/openshift/api/config/v1"

	"github.com/openshift/external-dns-operator/api/v1alpha1"
	operatorv1alpha1 "github.com/openshift/external-dns-operator/api/v1alpha1"
	"github.com/openshift/external-dns-operator/pkg/operator/controller/utils/test"
	"github.com/openshift/external-dns-operator/pkg/utils"
)

var (
	replicas    = int32(1)
	allSvcTypes = []corev1.ServiceType{
		corev1.ServiceTypeNodePort,
		corev1.ServiceTypeLoadBalancer,
		corev1.ServiceTypeClusterIP,
		corev1.ServiceTypeExternalName,
	}
	serviceAccount = &corev1.ServiceAccount{
		ObjectMeta: metav1.ObjectMeta{
			Name: test.OperandName,
		},
	}
)

const (
	testSecretHash              = "e3b0c44298fc1c149afbf4c8996fb92427ae41e4649b934ca495991b7852b855"
	awsSecret                   = "awssecret"
	azureSecret                 = "azuresecret"
	gcpSecret                   = "gcpsecret"
	infobloxsecret              = "infobloxsecret"
	bluecatsecret               = "bluecatsecret"
	ExternalDNSContainerName    = "external-dns-nfbh54h648h6q"
	ExternalDNSContainerNoZones = "external-dns-n56fh6dh59ch5fcq"
	httpProxy                   = "http://proxy-user1:XXXYYYZZZ@ec2-3-100-200-30.us-east-2.compute.amazonaws.com:3128"
	httpsProxy                  = "https://proxy-user1:XXXYYYZZZ@ec2-3-100-200-30.us-east-2.compute.amazonaws.com:3128"
	noProxy                     = ".cluster.local,.svc,.us-east-2.compute.internal,10.0.0.0/16,127.0.0.1,100.200.300.400"
	externalDNSKind             = "ExternalDNS"
	ExternalDNSBaseName         = "external-dns"
	testName                    = "test"
)

func TestDesiredExternalDNSDeployment(t *testing.T) {
	testCases := []struct {
		name                        string
		inputSecretName             string
		inputExternalDNS            *operatorv1alpha1.ExternalDNS
		inputIsOpenShift            bool
		inputPlatformStatus         *configv1.PlatformStatus
		inputTrustedCAConfigMapName string
		inputEnvVars                map[string]string
		expectedTemplatePodSpec     corev1.PodSpec
	}{
		{
			name:             "Nominal AWS",
			inputSecretName:  awsSecret,
			inputExternalDNS: testAWSExternalDNS(operatorv1alpha1.SourceTypeService),
			expectedTemplatePodSpec: corev1.PodSpec{
				ServiceAccountName: test.OperandName,
				NodeSelector: map[string]string{
					osLabel:             linuxOS,
					masterNodeRoleLabel: "",
				},
				Tolerations: []corev1.Toleration{
					{
						Key:      masterNodeRoleLabel,
						Operator: corev1.TolerationOpExists,
						Effect:   corev1.TaintEffectNoSchedule,
					},
				},
				Volumes: []corev1.Volume{
					{
						Name: awsCredentialsVolumeName,
						VolumeSource: corev1.VolumeSource{
							Secret: &corev1.SecretVolumeSource{
								SecretName: "awssecret",
							},
						},
					},
				},
				Containers: []corev1.Container{
					{
						Name:  ExternalDNSContainerName,
						Image: test.OperandImage,
						Args: []string{
							"--metrics-address=127.0.0.1:7979",
							"--txt-owner-id=external-dns-test",
							"--zone-id-filter=my-dns-public-zone",
							"--provider=aws",
							"--source=service",
							"--policy=sync",
							"--registry=txt",
							"--log-level=debug",
							"--service-type-filter=NodePort",
							"--service-type-filter=LoadBalancer",
							"--service-type-filter=ClusterIP",
							"--service-type-filter=ExternalName",
							"--publish-internal-services",
							"--ignore-hostname-annotation",
							"--fqdn-template={{.Name}}.test.com",
							"--txt-prefix=external-dns-",
						},
						Env: []corev1.EnvVar{
							{
<<<<<<< HEAD
								Name:  awsCredentialEnvVarName,
								Value: awsCredentialsPath,
=======
								Name: awsAccessKeyIDEnvVar,
								ValueFrom: &corev1.EnvVarSource{
									SecretKeyRef: &corev1.SecretKeySelector{
										LocalObjectReference: corev1.LocalObjectReference{
											Name: awsSecret,
										},
										Key: awsAccessKeyIDKey,
									},
								},
>>>>>>> ea985987
							},
						},
						VolumeMounts: []corev1.VolumeMount{
							{
<<<<<<< HEAD
								Name:      awsCredentialsVolumeName,
								MountPath: awsCredentialsPath,
=======
								Name: awsAccessKeySecretEnvVar,
								ValueFrom: &corev1.EnvVarSource{
									SecretKeyRef: &corev1.SecretKeySelector{
										LocalObjectReference: corev1.LocalObjectReference{
											Name: awsSecret,
										},
										Key: awsAccessKeySecretKey,
									},
								},
>>>>>>> ea985987
							},
						},
					},
				},
			},
		},
		{
			name:             "No credentials AWS",
			inputExternalDNS: testAWSExternalDNS(operatorv1alpha1.SourceTypeService),
			expectedTemplatePodSpec: corev1.PodSpec{
				ServiceAccountName: test.OperandName,
				NodeSelector: map[string]string{
					osLabel:             linuxOS,
					masterNodeRoleLabel: "",
				},
				Tolerations: []corev1.Toleration{
					{
						Key:      masterNodeRoleLabel,
						Operator: corev1.TolerationOpExists,
						Effect:   corev1.TaintEffectNoSchedule,
					},
				},
				Containers: []corev1.Container{
					{
						Name:  ExternalDNSContainerName,
						Image: test.OperandImage,
						Args: []string{
							"--metrics-address=127.0.0.1:7979",
							"--txt-owner-id=external-dns-test",
							"--zone-id-filter=my-dns-public-zone",
							"--provider=aws",
							"--source=service",
							"--policy=sync",
							"--registry=txt",
							"--log-level=debug",
							"--service-type-filter=NodePort",
							"--service-type-filter=LoadBalancer",
							"--service-type-filter=ClusterIP",
							"--service-type-filter=ExternalName",
							"--publish-internal-services",
							"--ignore-hostname-annotation",
							"--fqdn-template={{.Name}}.test.com",
							"--txt-prefix=external-dns-",
						},
					},
				},
			},
		},
		{
			name:                        "Trusted CA AWS",
			inputExternalDNS:            testAWSExternalDNS(operatorv1alpha1.SourceTypeService),
			inputTrustedCAConfigMapName: test.TrustedCAConfigMapName,
			expectedTemplatePodSpec: corev1.PodSpec{
				ServiceAccountName: test.OperandName,
				NodeSelector: map[string]string{
					osLabel:             linuxOS,
					masterNodeRoleLabel: "",
				},
				Tolerations: []corev1.Toleration{
					{
						Key:      masterNodeRoleLabel,
						Operator: corev1.TolerationOpExists,
						Effect:   corev1.TaintEffectNoSchedule,
					},
				},
				Volumes: []corev1.Volume{
					{
						Name: "trusted-ca",
						VolumeSource: corev1.VolumeSource{
							ConfigMap: &corev1.ConfigMapVolumeSource{
								LocalObjectReference: corev1.LocalObjectReference{
									Name: test.TrustedCAConfigMapName,
								},
								Items: []corev1.KeyToPath{
									{
										Key:  "ca-bundle.crt",
										Path: "tls-ca-bundle.pem",
									},
								},
							},
						},
					},
				},
				Containers: []corev1.Container{
					{
						Name:  ExternalDNSContainerName,
						Image: test.OperandImage,
						Args: []string{
							"--metrics-address=127.0.0.1:7979",
							"--txt-owner-id=external-dns-test",
							"--zone-id-filter=my-dns-public-zone",
							"--provider=aws",
							"--source=service",
							"--policy=sync",
							"--registry=txt",
							"--log-level=debug",
							"--service-type-filter=NodePort",
							"--service-type-filter=LoadBalancer",
							"--service-type-filter=ClusterIP",
							"--service-type-filter=ExternalName",
							"--publish-internal-services",
							"--ignore-hostname-annotation",
							"--fqdn-template={{.Name}}.test.com",
							"--txt-prefix=external-dns-",
						},
						Env: []corev1.EnvVar{
							{
								Name:  "SSL_CERT_DIR",
								Value: "/etc/pki/ca-trust/extracted/pem",
							},
						},
						VolumeMounts: []corev1.VolumeMount{
							{
								Name:      "trusted-ca",
								ReadOnly:  true,
								MountPath: "/etc/pki/ca-trust/extracted/pem",
							},
						},
					},
				},
			},
		},
		{
			name:             "Nominal Azure",
			inputSecretName:  azureSecret,
			inputExternalDNS: testAzureExternalDNS(operatorv1alpha1.SourceTypeService),
			expectedTemplatePodSpec: corev1.PodSpec{
				ServiceAccountName: test.OperandName,
				NodeSelector: map[string]string{
					osLabel:             linuxOS,
					masterNodeRoleLabel: "",
				},
				Tolerations: []corev1.Toleration{
					{
						Key:      masterNodeRoleLabel,
						Operator: corev1.TolerationOpExists,
						Effect:   corev1.TaintEffectNoSchedule,
					},
				},
				Volumes: []corev1.Volume{
					{
						Name: azureConfigVolumeName,
						VolumeSource: corev1.VolumeSource{
							Secret: &corev1.SecretVolumeSource{
								SecretName: azureSecret,
								Items: []corev1.KeyToPath{
									{
										Key:  azureConfigFileName,
										Path: azureConfigFileName,
									},
								},
							},
						},
					},
				},
				Containers: []corev1.Container{
					{
						Name:  ExternalDNSContainerName,
						Image: test.OperandImage,
						Args: []string{
							"--metrics-address=127.0.0.1:7979",
							"--txt-owner-id=external-dns-test",
							"--zone-id-filter=my-dns-public-zone",
							"--provider=azure",
							"--source=service",
							"--policy=sync",
							"--registry=txt",
							"--log-level=debug",
							"--service-type-filter=NodePort",
							"--service-type-filter=LoadBalancer",
							"--service-type-filter=ClusterIP",
							"--service-type-filter=ExternalName",
							"--publish-internal-services",
							"--ignore-hostname-annotation",
							"--fqdn-template={{.Name}}.test.com",
							"--txt-prefix=external-dns-",
							"--azure-config-file=/etc/kubernetes/azure.json",
						},
						VolumeMounts: []corev1.VolumeMount{
							{
								Name:      azureConfigVolumeName,
								ReadOnly:  true,
								MountPath: defaultConfigMountPath,
							},
						},
					},
				},
			},
		},
		{
			name:             "Private Zone Azure",
			inputSecretName:  azureSecret,
			inputExternalDNS: testAzureExternalDNSPrivateZones([]string{test.AzurePrivateDNSZone}, operatorv1alpha1.SourceTypeService),
			expectedTemplatePodSpec: corev1.PodSpec{
				ServiceAccountName: test.OperandName,
				NodeSelector: map[string]string{
					osLabel:             linuxOS,
					masterNodeRoleLabel: "",
				},
				Tolerations: []corev1.Toleration{
					{
						Key:      masterNodeRoleLabel,
						Operator: corev1.TolerationOpExists,
						Effect:   corev1.TaintEffectNoSchedule,
					},
				},
				Volumes: []corev1.Volume{
					{
						Name: azureConfigVolumeName,
						VolumeSource: corev1.VolumeSource{
							Secret: &corev1.SecretVolumeSource{
								SecretName: azureSecret,
								Items: []corev1.KeyToPath{
									{
										Key:  azureConfigFileName,
										Path: azureConfigFileName,
									},
								},
							},
						},
					},
				},
				Containers: []corev1.Container{
					{
						Name:  "external-dns-n64ch5cch658h64bq",
						Image: test.OperandImage,
						Args: []string{
							"--metrics-address=127.0.0.1:7979",
							"--txt-owner-id=external-dns-test",
							"--zone-id-filter=/subscriptions/xxxx/resourceGroups/test-az-2f9kj-rg/providers/Microsoft.Network/privateDnsZones/test-az.example.com",
							"--provider=azure-private-dns",
							"--source=service",
							"--policy=sync",
							"--registry=txt",
							"--log-level=debug",
							"--service-type-filter=NodePort",
							"--service-type-filter=LoadBalancer",
							"--service-type-filter=ClusterIP",
							"--service-type-filter=ExternalName",
							"--publish-internal-services",
							"--ignore-hostname-annotation",
							"--fqdn-template={{.Name}}.test.com",
							"--azure-config-file=/etc/kubernetes/azure.json",
							"--txt-prefix=external-dns-",
						},
						VolumeMounts: []corev1.VolumeMount{
							{
								Name:      azureConfigVolumeName,
								ReadOnly:  true,
								MountPath: defaultConfigMountPath,
							},
						},
					},
				},
			},
		},
		{
			name:             "No credentials Azure",
			inputExternalDNS: testAzureExternalDNS(operatorv1alpha1.SourceTypeService),
			expectedTemplatePodSpec: corev1.PodSpec{
				ServiceAccountName: test.OperandName,
				NodeSelector: map[string]string{
					osLabel:             linuxOS,
					masterNodeRoleLabel: "",
				},
				Tolerations: []corev1.Toleration{
					{
						Key:      masterNodeRoleLabel,
						Operator: corev1.TolerationOpExists,
						Effect:   corev1.TaintEffectNoSchedule,
					},
				},
				Containers: []corev1.Container{
					{
						Name:  ExternalDNSContainerName,
						Image: test.OperandImage,
						Args: []string{
							"--metrics-address=127.0.0.1:7979",
							"--txt-owner-id=external-dns-test",
							"--zone-id-filter=my-dns-public-zone",
							"--provider=azure",
							"--source=service",
							"--policy=sync",
							"--registry=txt",
							"--log-level=debug",
							"--service-type-filter=NodePort",
							"--service-type-filter=LoadBalancer",
							"--service-type-filter=ClusterIP",
							"--service-type-filter=ExternalName",
							"--publish-internal-services",
							"--ignore-hostname-annotation",
							"--fqdn-template={{.Name}}.test.com",
							"--txt-prefix=external-dns-",
						},
					},
				},
			},
		},
		{
			name:             "No Zones Azure",
			inputSecretName:  azureSecret,
			inputExternalDNS: testAzureExternalDNSNoZones(operatorv1alpha1.SourceTypeService),
			expectedTemplatePodSpec: corev1.PodSpec{
				ServiceAccountName: test.OperandName,
				NodeSelector: map[string]string{
					osLabel:             linuxOS,
					masterNodeRoleLabel: "",
				},
				Tolerations: []corev1.Toleration{
					{
						Key:      masterNodeRoleLabel,
						Operator: corev1.TolerationOpExists,
						Effect:   corev1.TaintEffectNoSchedule,
					},
				},
				Volumes: []corev1.Volume{
					{
						Name: azureConfigVolumeName,
						VolumeSource: corev1.VolumeSource{
							Secret: &corev1.SecretVolumeSource{
								SecretName: azureSecret,
								Items: []corev1.KeyToPath{
									{
										Key:  azureConfigFileName,
										Path: azureConfigFileName,
									},
								},
							},
						},
					},
				},
				Containers: []corev1.Container{
					{
						Name:  ExternalDNSContainerNoZones,
						Image: test.OperandImage,
						Args: []string{
							"--metrics-address=127.0.0.1:7979",
							"--txt-owner-id=external-dns-test",
							"--provider=azure",
							"--source=service",
							"--policy=sync",
							"--registry=txt",
							"--log-level=debug",
							"--service-type-filter=NodePort",
							"--service-type-filter=LoadBalancer",
							"--service-type-filter=ClusterIP",
							"--service-type-filter=ExternalName",
							"--publish-internal-services",
							"--ignore-hostname-annotation",
							"--fqdn-template={{.Name}}.test.com",
							"--txt-prefix=external-dns-",
							"--azure-config-file=/etc/kubernetes/azure.json",
						},
						VolumeMounts: []corev1.VolumeMount{
							{
								Name:      azureConfigVolumeName,
								ReadOnly:  true,
								MountPath: defaultConfigMountPath,
							},
						},
					},
					{
						Name:  ExternalDNSContainerNoZones,
						Image: test.OperandImage,
						Args: []string{
							"--metrics-address=127.0.0.1:7980",
							"--txt-owner-id=external-dns-test",
							"--provider=azure-private-dns",
							"--source=service",
							"--policy=sync",
							"--registry=txt",
							"--log-level=debug",
							"--service-type-filter=NodePort",
							"--service-type-filter=LoadBalancer",
							"--service-type-filter=ClusterIP",
							"--service-type-filter=ExternalName",
							"--publish-internal-services",
							"--ignore-hostname-annotation",
							"--fqdn-template={{.Name}}.test.com",
							"--txt-prefix=external-dns-",
							"--azure-config-file=/etc/kubernetes/azure.json",
						},
						VolumeMounts: []corev1.VolumeMount{
							{
								Name:      azureConfigVolumeName,
								ReadOnly:  true,
								MountPath: defaultConfigMountPath,
							},
						},
					},
				},
			},
		},

		{
			name:             "Nominal GCP",
			inputSecretName:  gcpSecret,
			inputExternalDNS: testGCPExternalDNS(operatorv1alpha1.SourceTypeService),
			expectedTemplatePodSpec: corev1.PodSpec{
				ServiceAccountName: test.OperandName,
				NodeSelector: map[string]string{
					osLabel:             linuxOS,
					masterNodeRoleLabel: "",
				},
				Tolerations: []corev1.Toleration{
					{
						Key:      masterNodeRoleLabel,
						Operator: corev1.TolerationOpExists,
						Effect:   corev1.TaintEffectNoSchedule,
					},
				},
				Volumes: []corev1.Volume{
					{
						Name: gcpCredentialsVolumeName,
						VolumeSource: corev1.VolumeSource{
							Secret: &corev1.SecretVolumeSource{
								SecretName: gcpSecret,
								Items: []corev1.KeyToPath{
									{
										Key:  gcpCredentialsFileKey,
										Path: gcpCredentialsFileKey,
									},
								},
							},
						},
					},
				},
				Containers: []corev1.Container{
					{
						Name:  ExternalDNSContainerName,
						Image: test.OperandImage,
						Args: []string{
							"--metrics-address=127.0.0.1:7979",
							"--txt-owner-id=external-dns-test",
							"--zone-id-filter=my-dns-public-zone",
							"--provider=google",
							"--source=service",
							"--policy=sync",
							"--registry=txt",
							"--log-level=debug",
							"--service-type-filter=NodePort",
							"--service-type-filter=LoadBalancer",
							"--service-type-filter=ClusterIP",
							"--service-type-filter=ExternalName",
							"--publish-internal-services",
							"--ignore-hostname-annotation",
							"--fqdn-template={{.Name}}.test.com",
							"--txt-prefix=external-dns-",
							"--google-project=external-dns-gcp-project",
						},
						Env: []corev1.EnvVar{
							{
								Name:  gcpAppCredentialsEnvVar,
								Value: "/etc/kubernetes/gcp-credentials.json",
							},
						},
						VolumeMounts: []corev1.VolumeMount{
							{
								Name:      gcpCredentialsVolumeName,
								ReadOnly:  true,
								MountPath: defaultConfigMountPath,
							},
						},
					},
				},
			},
		},
		{
			name:             "No project GCP",
			inputExternalDNS: testGCPExternalDNSNoProject(operatorv1alpha1.SourceTypeService),
			expectedTemplatePodSpec: corev1.PodSpec{
				ServiceAccountName: test.OperandName,
				NodeSelector: map[string]string{
					osLabel:             linuxOS,
					masterNodeRoleLabel: "",
				},
				Tolerations: []corev1.Toleration{
					{
						Key:      masterNodeRoleLabel,
						Operator: corev1.TolerationOpExists,
						Effect:   corev1.TaintEffectNoSchedule,
					},
				},
				Containers: []corev1.Container{
					{
						Name:  ExternalDNSContainerName,
						Image: test.OperandImage,
						Args: []string{
							"--metrics-address=127.0.0.1:7979",
							"--txt-owner-id=external-dns-test",
							"--zone-id-filter=my-dns-public-zone",
							"--provider=google",
							"--source=service",
							"--policy=sync",
							"--registry=txt",
							"--log-level=debug",
							"--service-type-filter=NodePort",
							"--service-type-filter=LoadBalancer",
							"--service-type-filter=ClusterIP",
							"--service-type-filter=ExternalName",
							"--publish-internal-services",
							"--ignore-hostname-annotation",
							"--fqdn-template={{.Name}}.test.com",
							"--txt-prefix=external-dns-",
						},
					},
				},
			},
		},
		{
			name:                "Platform project GCP",
			inputExternalDNS:    testGCPExternalDNSNoProject(operatorv1alpha1.SourceTypeService),
			inputIsOpenShift:    true,
			inputPlatformStatus: testPlatformStatusGCP("external-dns-gcp-project"),
			expectedTemplatePodSpec: corev1.PodSpec{
				ServiceAccountName: test.OperandName,
				NodeSelector: map[string]string{
					osLabel:             linuxOS,
					masterNodeRoleLabel: "",
				},
				Tolerations: []corev1.Toleration{
					{
						Key:      masterNodeRoleLabel,
						Operator: corev1.TolerationOpExists,
						Effect:   corev1.TaintEffectNoSchedule,
					},
				},
				Containers: []corev1.Container{
					{
						Name:  ExternalDNSContainerName,
						Image: test.OperandImage,
						Args: []string{
							"--metrics-address=127.0.0.1:7979",
							"--txt-owner-id=external-dns-test",
							"--zone-id-filter=my-dns-public-zone",
							"--provider=google",
							"--source=service",
							"--policy=sync",
							"--registry=txt",
							"--log-level=debug",
							"--service-type-filter=NodePort",
							"--service-type-filter=LoadBalancer",
							"--service-type-filter=ClusterIP",
							"--service-type-filter=ExternalName",
							"--publish-internal-services",
							"--ignore-hostname-annotation",
							"--fqdn-template={{.Name}}.test.com",
							"--txt-prefix=external-dns-",
							"--google-project=external-dns-gcp-project",
						},
					},
				},
			},
		},
		{
			name:             "Nominal Bluecat",
			inputSecretName:  bluecatsecret,
			inputExternalDNS: testBlueCatExternalDNS(operatorv1alpha1.SourceTypeService),
			expectedTemplatePodSpec: corev1.PodSpec{
				ServiceAccountName: test.OperandName,
				NodeSelector: map[string]string{
					osLabel:             linuxOS,
					masterNodeRoleLabel: "",
				},
				Tolerations: []corev1.Toleration{
					{
						Key:      masterNodeRoleLabel,
						Operator: corev1.TolerationOpExists,
						Effect:   corev1.TaintEffectNoSchedule,
					},
				},
				Volumes: []corev1.Volume{
					{
						Name: "bluecat-config-file",
						VolumeSource: corev1.VolumeSource{
							Secret: &corev1.SecretVolumeSource{
								SecretName: bluecatsecret,
								Items: []corev1.KeyToPath{
									{
										Key:  blueCatConfigFileName,
										Path: blueCatConfigFileName,
									},
								},
							},
						},
					},
				},
				Containers: []corev1.Container{
					{
						Name:  ExternalDNSContainerName,
						Image: test.OperandImage,
						Args: []string{
							"--metrics-address=127.0.0.1:7979",
							"--txt-owner-id=external-dns-test",
							"--zone-id-filter=my-dns-public-zone",
							"--provider=bluecat",
							"--source=service",
							"--policy=sync",
							"--registry=txt",
							"--log-level=debug",
							"--service-type-filter=NodePort",
							"--service-type-filter=LoadBalancer",
							"--service-type-filter=ClusterIP",
							"--service-type-filter=ExternalName",
							"--publish-internal-services",
							"--ignore-hostname-annotation",
							"--fqdn-template={{.Name}}.test.com",
							"--txt-prefix=external-dns-",
							"--bluecat-config-file=/etc/kubernetes/bluecat.json",
						},
						VolumeMounts: []corev1.VolumeMount{
							{
								Name:      "bluecat-config-file",
								ReadOnly:  true,
								MountPath: defaultConfigMountPath,
							},
						},
					},
				},
			},
		},
		{
			name:             "No credentials Bluecat",
			inputExternalDNS: testBlueCatExternalDNS(operatorv1alpha1.SourceTypeService),
			expectedTemplatePodSpec: corev1.PodSpec{
				ServiceAccountName: test.OperandName,
				NodeSelector: map[string]string{
					osLabel:             linuxOS,
					masterNodeRoleLabel: "",
				},
				Tolerations: []corev1.Toleration{
					{
						Key:      masterNodeRoleLabel,
						Operator: corev1.TolerationOpExists,
						Effect:   corev1.TaintEffectNoSchedule,
					},
				},
				Containers: []corev1.Container{
					{
						Name:  ExternalDNSContainerName,
						Image: test.OperandImage,
						Args: []string{
							"--metrics-address=127.0.0.1:7979",
							"--txt-owner-id=external-dns-test",
							"--zone-id-filter=my-dns-public-zone",
							"--provider=bluecat",
							"--source=service",
							"--policy=sync",
							"--registry=txt",
							"--log-level=debug",
							"--service-type-filter=NodePort",
							"--service-type-filter=LoadBalancer",
							"--service-type-filter=ClusterIP",
							"--service-type-filter=ExternalName",
							"--publish-internal-services",
							"--ignore-hostname-annotation",
							"--txt-prefix=external-dns-",
							"--fqdn-template={{.Name}}.test.com",
						},
					},
				},
			},
		},
		{
			name:             "Nominal Infoblox",
			inputSecretName:  infobloxsecret,
			inputExternalDNS: testInfobloxExternalDNS(operatorv1alpha1.SourceTypeService),
			expectedTemplatePodSpec: corev1.PodSpec{
				ServiceAccountName: test.OperandName,
				NodeSelector: map[string]string{
					osLabel:             linuxOS,
					masterNodeRoleLabel: "",
				},
				Tolerations: []corev1.Toleration{
					{
						Key:      masterNodeRoleLabel,
						Operator: corev1.TolerationOpExists,
						Effect:   corev1.TaintEffectNoSchedule,
					},
				},
				Containers: []corev1.Container{
					{
						Name:  ExternalDNSContainerName,
						Image: test.OperandImage,
						Args: []string{
							"--metrics-address=127.0.0.1:7979",
							"--txt-owner-id=external-dns-test",
							"--zone-id-filter=my-dns-public-zone",
							"--provider=infoblox",
							"--source=service",
							"--policy=sync",
							"--registry=txt",
							"--log-level=debug",
							"--service-type-filter=NodePort",
							"--service-type-filter=LoadBalancer",
							"--service-type-filter=ClusterIP",
							"--service-type-filter=ExternalName",
							"--publish-internal-services",
							"--ignore-hostname-annotation",
							"--fqdn-template={{.Name}}.test.com",
							"--infoblox-wapi-port=443",
							"--infoblox-grid-host=gridhost.example.com",
							"--infoblox-wapi-version=2.3.1",
							"--txt-prefix=external-dns-",
						},
						Env: []corev1.EnvVar{
							{
								Name: infobloxWAPIUsernameEnvVar,
								ValueFrom: &corev1.EnvVarSource{
									SecretKeyRef: &corev1.SecretKeySelector{
										LocalObjectReference: corev1.LocalObjectReference{
											Name: infobloxsecret,
										},
										Key: infobloxWAPIUsernameEnvVar,
									},
								},
							},
							{
								Name: infobloxWAPIPasswordEnvVar,
								ValueFrom: &corev1.EnvVarSource{
									SecretKeyRef: &corev1.SecretKeySelector{
										LocalObjectReference: corev1.LocalObjectReference{
											Name: infobloxsecret,
										},
										Key: infobloxWAPIPasswordEnvVar,
									},
								},
							},
						},
					},
				},
			},
		},
		{
			name:             "No credentials Infoblox",
			inputExternalDNS: testInfobloxExternalDNS(operatorv1alpha1.SourceTypeService),
			expectedTemplatePodSpec: corev1.PodSpec{
				ServiceAccountName: test.OperandName,
				NodeSelector: map[string]string{
					osLabel:             linuxOS,
					masterNodeRoleLabel: "",
				},
				Tolerations: []corev1.Toleration{
					{
						Key:      masterNodeRoleLabel,
						Operator: corev1.TolerationOpExists,
						Effect:   corev1.TaintEffectNoSchedule,
					},
				},
				Containers: []corev1.Container{
					{
						Name:  ExternalDNSContainerName,
						Image: test.OperandImage,
						Args: []string{
							"--metrics-address=127.0.0.1:7979",
							"--txt-owner-id=external-dns-test",
							"--zone-id-filter=my-dns-public-zone",
							"--provider=infoblox",
							"--source=service",
							"--policy=sync",
							"--registry=txt",
							"--log-level=debug",
							"--service-type-filter=NodePort",
							"--service-type-filter=LoadBalancer",
							"--service-type-filter=ClusterIP",
							"--service-type-filter=ExternalName",
							"--publish-internal-services",
							"--ignore-hostname-annotation",
							"--fqdn-template={{.Name}}.test.com",
						},
					},
				},
			},
		},
		{
			name:             "Hostname allowed, no clusterip type",
			inputExternalDNS: testAWSExternalDNSHostnameAllow(operatorv1alpha1.SourceTypeService, ""),
			expectedTemplatePodSpec: corev1.PodSpec{
				ServiceAccountName: test.OperandName,
				NodeSelector: map[string]string{
					osLabel:             linuxOS,
					masterNodeRoleLabel: "",
				},
				Tolerations: []corev1.Toleration{
					{
						Key:      masterNodeRoleLabel,
						Operator: corev1.TolerationOpExists,
						Effect:   corev1.TaintEffectNoSchedule,
					},
				},
				Containers: []corev1.Container{
					{
						Name:  ExternalDNSContainerName,
						Image: test.OperandImage,
						Args: []string{
							"--metrics-address=127.0.0.1:7979",
							"--txt-owner-id=external-dns-test",
							"--zone-id-filter=my-dns-public-zone",
							"--provider=aws",
							"--source=service",
							"--policy=sync",
							"--registry=txt",
							"--log-level=debug",
							"--service-type-filter=LoadBalancer",
							"--txt-prefix=external-dns-",
						},
					},
				},
			},
		},
		{
			name:             "Many FQDN templates",
			inputExternalDNS: testAWSExternalDNSManyFQDN(),
			expectedTemplatePodSpec: corev1.PodSpec{
				ServiceAccountName: test.OperandName,
				NodeSelector: map[string]string{
					osLabel:             linuxOS,
					masterNodeRoleLabel: "",
				},
				Tolerations: []corev1.Toleration{
					{
						Key:      masterNodeRoleLabel,
						Operator: corev1.TolerationOpExists,
						Effect:   corev1.TaintEffectNoSchedule,
					},
				},
				Containers: []corev1.Container{
					{
						Name:  ExternalDNSContainerName,
						Image: test.OperandImage,
						Args: []string{
							"--metrics-address=127.0.0.1:7979",
							"--txt-owner-id=external-dns-test",
							"--zone-id-filter=my-dns-public-zone",
							"--provider=aws",
							"--source=service",
							"--policy=sync",
							"--registry=txt",
							"--log-level=debug",
							"--service-type-filter=LoadBalancer",
							"--ignore-hostname-annotation",
							"--fqdn-template={{.Name}}.test.com,{{.Name}}.{{.Namespace}}.example.com",
							"--txt-prefix=external-dns-",
						},
					},
				},
			},
		},
		{
			name:             "Many zones",
			inputExternalDNS: testAWSExternalDNSZones([]string{test.PublicZone, test.PrivateZone}, operatorv1alpha1.SourceTypeService),
			expectedTemplatePodSpec: corev1.PodSpec{
				ServiceAccountName: test.OperandName,
				NodeSelector: map[string]string{
					osLabel:             linuxOS,
					masterNodeRoleLabel: "",
				},
				Tolerations: []corev1.Toleration{
					{
						Key:      masterNodeRoleLabel,
						Operator: corev1.TolerationOpExists,
						Effect:   corev1.TaintEffectNoSchedule,
					},
				},
				Containers: []corev1.Container{
					{
						Name:  ExternalDNSContainerName,
						Image: test.OperandImage,
						Args: []string{
							"--metrics-address=127.0.0.1:7979",
							"--txt-owner-id=external-dns-test",
							"--zone-id-filter=my-dns-public-zone",
							"--provider=aws",
							"--source=service",
							"--policy=sync",
							"--registry=txt",
							"--log-level=debug",
							"--service-type-filter=NodePort",
							"--service-type-filter=LoadBalancer",
							"--service-type-filter=ClusterIP",
							"--service-type-filter=ExternalName",
							"--publish-internal-services",
							"--ignore-hostname-annotation",
							"--fqdn-template={{.Name}}.test.com",
							"--txt-prefix=external-dns-",
						},
					},
					{
						Name:  "external-dns-n656hcdh5d9hf6q",
						Image: test.OperandImage,
						Args: []string{
							"--metrics-address=127.0.0.1:7980",
							"--txt-owner-id=external-dns-test",
							"--zone-id-filter=my-dns-private-zone",
							"--provider=aws",
							"--source=service",
							"--policy=sync",
							"--registry=txt",
							"--log-level=debug",
							"--service-type-filter=NodePort",
							"--service-type-filter=LoadBalancer",
							"--service-type-filter=ClusterIP",
							"--service-type-filter=ExternalName",
							"--publish-internal-services",
							"--ignore-hostname-annotation",
							"--fqdn-template={{.Name}}.test.com",
							"--txt-prefix=external-dns-",
						},
					},
				},
			},
		},
		{
			name:             "Annotation filter",
			inputExternalDNS: testAWSExternalDNSLabelFilter(utils.MustParseLabelSelector("testannotation=yes,app in (web,external)"), operatorv1alpha1.SourceTypeService),
			expectedTemplatePodSpec: corev1.PodSpec{
				ServiceAccountName: test.OperandName,
				NodeSelector: map[string]string{
					osLabel:             linuxOS,
					masterNodeRoleLabel: "",
				},
				Tolerations: []corev1.Toleration{
					{
						Key:      masterNodeRoleLabel,
						Operator: corev1.TolerationOpExists,
						Effect:   corev1.TaintEffectNoSchedule,
					},
				},
				Containers: []corev1.Container{
					{
						Name:  ExternalDNSContainerName,
						Image: test.OperandImage,
						Args: []string{
							"--metrics-address=127.0.0.1:7979",
							"--txt-owner-id=external-dns-test",
							"--zone-id-filter=my-dns-public-zone",
							"--provider=aws",
							"--source=service",
							"--policy=sync",
							"--registry=txt",
							"--log-level=debug",
							"--label-filter=app in (external,web),testannotation=yes",
							"--service-type-filter=NodePort",
							"--service-type-filter=LoadBalancer",
							"--service-type-filter=ClusterIP",
							"--service-type-filter=ExternalName",
							"--publish-internal-services",
							"--ignore-hostname-annotation",
							"--fqdn-template={{.Name}}.test.com",
							"--txt-prefix=external-dns-",
						},
					},
				},
			},
		},
		{
			name:             "No zones && no domain filter",
			inputExternalDNS: testAWSExternalDNSZones([]string{}, operatorv1alpha1.SourceTypeService),
			expectedTemplatePodSpec: corev1.PodSpec{
				ServiceAccountName: test.OperandName,
				NodeSelector: map[string]string{
					osLabel:             linuxOS,
					masterNodeRoleLabel: "",
				},
				Tolerations: []corev1.Toleration{
					{
						Key:      masterNodeRoleLabel,
						Operator: corev1.TolerationOpExists,
						Effect:   corev1.TaintEffectNoSchedule,
					},
				},
				Containers: []corev1.Container{
					{
						Name:  ExternalDNSContainerNoZones,
						Image: test.OperandImage,
						Args: []string{
							"--metrics-address=127.0.0.1:7979",
							"--txt-owner-id=external-dns-test",
							"--provider=aws",
							"--source=service",
							"--policy=sync",
							"--registry=txt",
							"--log-level=debug",
							"--service-type-filter=NodePort",
							"--service-type-filter=LoadBalancer",
							"--service-type-filter=ClusterIP",
							"--service-type-filter=ExternalName",
							"--publish-internal-services",
							"--ignore-hostname-annotation",
							"--fqdn-template={{.Name}}.test.com",
							"--txt-prefix=external-dns-",
						},
					},
				},
			},
		},
		{
			name:             "No zones + Domain filter",
			inputExternalDNS: testAWSExternalDNSDomainFilter([]string{}, operatorv1alpha1.SourceTypeService),
			expectedTemplatePodSpec: corev1.PodSpec{
				ServiceAccountName: test.OperandName,
				NodeSelector: map[string]string{
					osLabel:             linuxOS,
					masterNodeRoleLabel: "",
				},
				Tolerations: []corev1.Toleration{
					{
						Key:      masterNodeRoleLabel,
						Operator: corev1.TolerationOpExists,
						Effect:   corev1.TaintEffectNoSchedule,
					},
				},
				Containers: []corev1.Container{
					{
						Name:  ExternalDNSContainerNoZones,
						Image: test.OperandImage,
						Args: []string{
							"--domain-filter=abc.com",
							"--metrics-address=127.0.0.1:7979",
							"--txt-owner-id=external-dns-test",
							"--provider=aws",
							"--source=service",
							"--policy=sync",
							"--registry=txt",
							"--log-level=debug",
							"--service-type-filter=NodePort",
							"--service-type-filter=LoadBalancer",
							"--service-type-filter=ClusterIP",
							"--service-type-filter=ExternalName",
							"--publish-internal-services",
							"--ignore-hostname-annotation",
							"--fqdn-template={{.Name}}.test.com",
							"--txt-prefix=external-dns-",
						},
					},
				},
			},
		},
		{
			name:             "Zone + Domain filter",
			inputExternalDNS: testAWSExternalDNSDomainFilter([]string{test.PublicZone}, operatorv1alpha1.SourceTypeService),
			expectedTemplatePodSpec: corev1.PodSpec{
				ServiceAccountName: test.OperandName,
				NodeSelector: map[string]string{
					osLabel:             linuxOS,
					masterNodeRoleLabel: "",
				},
				Tolerations: []corev1.Toleration{
					{
						Key:      masterNodeRoleLabel,
						Operator: corev1.TolerationOpExists,
						Effect:   corev1.TaintEffectNoSchedule,
					},
				},
				Containers: []corev1.Container{
					{
						Name:  ExternalDNSContainerName,
						Image: test.OperandImage,
						Args: []string{
							"--domain-filter=abc.com",
							"--zone-id-filter=my-dns-public-zone",
							"--metrics-address=127.0.0.1:7979",
							"--txt-owner-id=external-dns-test",
							"--provider=aws",
							"--source=service",
							"--policy=sync",
							"--registry=txt",
							"--log-level=debug",
							"--service-type-filter=NodePort",
							"--service-type-filter=LoadBalancer",
							"--service-type-filter=ClusterIP",
							"--service-type-filter=ExternalName",
							"--publish-internal-services",
							"--ignore-hostname-annotation",
							"--fqdn-template={{.Name}}.test.com",
							"--txt-prefix=external-dns-",
						},
					},
				},
			},
		},
		// OCP Route Source
		{
			name:             "Nominal AWS Route",
			inputSecretName:  awsSecret,
			inputExternalDNS: testAWSExternalDNS(operatorv1alpha1.SourceTypeRoute),
			expectedTemplatePodSpec: corev1.PodSpec{
				ServiceAccountName: test.OperandName,
				NodeSelector: map[string]string{
					osLabel:             linuxOS,
					masterNodeRoleLabel: "",
				},
				Tolerations: []corev1.Toleration{
					{
						Key:      masterNodeRoleLabel,
						Operator: corev1.TolerationOpExists,
						Effect:   corev1.TaintEffectNoSchedule,
					},
				},
				Volumes: []corev1.Volume{
					{
						Name: awsCredentialsVolumeName,
						VolumeSource: corev1.VolumeSource{
							Secret: &corev1.SecretVolumeSource{
								SecretName: "awssecret",
							},
						},
					},
				},
				Containers: []corev1.Container{
					{
						Name:  ExternalDNSContainerName,
						Image: test.OperandImage,
						Args: []string{
							"--metrics-address=127.0.0.1:7979",
							"--txt-owner-id=external-dns-test",
							"--zone-id-filter=my-dns-public-zone",
							"--provider=aws",
							"--source=openshift-route",
							"--policy=sync",
							"--registry=txt",
							"--log-level=debug",
							"--ignore-hostname-annotation",
							`--fqdn-template={{""}}`,
							"--txt-prefix=external-dns-",
						},
						Env: []corev1.EnvVar{
							{
<<<<<<< HEAD
								Name:  awsCredentialEnvVarName,
								Value: awsCredentialsPath,
=======
								Name: awsAccessKeyIDEnvVar,
								ValueFrom: &corev1.EnvVarSource{
									SecretKeyRef: &corev1.SecretKeySelector{
										LocalObjectReference: corev1.LocalObjectReference{
											Name: awsSecret,
										},
										Key: awsAccessKeyIDKey,
									},
								},
>>>>>>> ea985987
							},
						},
						VolumeMounts: []corev1.VolumeMount{
							{
<<<<<<< HEAD
								Name:      awsCredentialsVolumeName,
								MountPath: awsCredentialsPath,
=======
								Name: awsAccessKeySecretEnvVar,
								ValueFrom: &corev1.EnvVarSource{
									SecretKeyRef: &corev1.SecretKeySelector{
										LocalObjectReference: corev1.LocalObjectReference{
											Name: awsSecret,
										},
										Key: awsAccessKeySecretKey,
									},
								},
>>>>>>> ea985987
							},
						},
					},
				},
			},
		},
		{
			name:             "No credentials AWS Route",
			inputExternalDNS: testAWSExternalDNS(operatorv1alpha1.SourceTypeRoute),
			expectedTemplatePodSpec: corev1.PodSpec{
				ServiceAccountName: test.OperandName,
				NodeSelector: map[string]string{
					osLabel:             linuxOS,
					masterNodeRoleLabel: "",
				},
				Tolerations: []corev1.Toleration{
					{
						Key:      masterNodeRoleLabel,
						Operator: corev1.TolerationOpExists,
						Effect:   corev1.TaintEffectNoSchedule,
					},
				},
				Containers: []corev1.Container{
					{
						Name:  ExternalDNSContainerName,
						Image: test.OperandImage,
						Args: []string{
							"--metrics-address=127.0.0.1:7979",
							"--txt-owner-id=external-dns-test",
							"--zone-id-filter=my-dns-public-zone",
							"--provider=aws",
							"--source=openshift-route",
							"--policy=sync",
							"--registry=txt",
							"--log-level=debug",
							"--ignore-hostname-annotation",
							`--fqdn-template={{""}}`,
							"--txt-prefix=external-dns-",
						},
					},
				},
			},
		},
		{
			name:             "FQDNTemplate set AWS Route",
			inputSecretName:  awsSecret,
			inputExternalDNS: testAWSExternalDNSFQDNTemplate(operatorv1alpha1.SourceTypeRoute),
			expectedTemplatePodSpec: corev1.PodSpec{
				ServiceAccountName: test.OperandName,
				NodeSelector: map[string]string{
					osLabel:             linuxOS,
					masterNodeRoleLabel: "",
				},
				Tolerations: []corev1.Toleration{
					{
						Key:      masterNodeRoleLabel,
						Operator: corev1.TolerationOpExists,
						Effect:   corev1.TaintEffectNoSchedule,
					},
				},
				Volumes: []corev1.Volume{
					{
						Name: awsCredentialsVolumeName,
						VolumeSource: corev1.VolumeSource{
							Secret: &corev1.SecretVolumeSource{
								SecretName: "awssecret",
							},
						},
					},
				},
				Containers: []corev1.Container{
					{
						Name:  ExternalDNSContainerName,
						Image: test.OperandImage,
						Args: []string{
							"--metrics-address=127.0.0.1:7979",
							"--txt-owner-id=external-dns-test",
							"--zone-id-filter=my-dns-public-zone",
							"--provider=aws",
							"--source=openshift-route",
							"--policy=sync",
							"--registry=txt",
							"--log-level=debug",
							"--ignore-hostname-annotation",
							"--fqdn-template={{.Name}}.test.com",
							"--txt-prefix=external-dns-",
						},
						Env: []corev1.EnvVar{
							{
<<<<<<< HEAD
								Name:  awsCredentialEnvVarName,
								Value: awsCredentialsPath,
=======
								Name: awsAccessKeyIDEnvVar,
								ValueFrom: &corev1.EnvVarSource{
									SecretKeyRef: &corev1.SecretKeySelector{
										LocalObjectReference: corev1.LocalObjectReference{
											Name: awsSecret,
										},
										Key: awsAccessKeyIDKey,
									},
								},
>>>>>>> ea985987
							},
						},
						VolumeMounts: []corev1.VolumeMount{
							{
<<<<<<< HEAD
								Name:      awsCredentialsVolumeName,
								MountPath: awsCredentialsPath,
=======
								Name: awsAccessKeySecretEnvVar,
								ValueFrom: &corev1.EnvVarSource{
									SecretKeyRef: &corev1.SecretKeySelector{
										LocalObjectReference: corev1.LocalObjectReference{
											Name: awsSecret,
										},
										Key: awsAccessKeySecretKey,
									},
								},
>>>>>>> ea985987
							},
						},
					},
				},
			},
		},
		{
			name:             "Nominal Azure Route",
			inputSecretName:  azureSecret,
			inputExternalDNS: testAzureExternalDNS(operatorv1alpha1.SourceTypeRoute),
			expectedTemplatePodSpec: corev1.PodSpec{
				ServiceAccountName: test.OperandName,
				NodeSelector: map[string]string{
					osLabel:             linuxOS,
					masterNodeRoleLabel: "",
				},
				Tolerations: []corev1.Toleration{
					{
						Key:      masterNodeRoleLabel,
						Operator: corev1.TolerationOpExists,
						Effect:   corev1.TaintEffectNoSchedule,
					},
				},
				Volumes: []corev1.Volume{
					{
						Name: azureConfigVolumeName,
						VolumeSource: corev1.VolumeSource{
							Secret: &corev1.SecretVolumeSource{
								SecretName: azureSecret,
								Items: []corev1.KeyToPath{
									{
										Key:  azureConfigFileName,
										Path: azureConfigFileName,
									},
								},
							},
						},
					},
				},
				Containers: []corev1.Container{
					{
						Name:  ExternalDNSContainerName,
						Image: test.OperandImage,
						Args: []string{
							"--metrics-address=127.0.0.1:7979",
							"--txt-owner-id=external-dns-test",
							"--zone-id-filter=my-dns-public-zone",
							"--provider=azure",
							"--source=openshift-route",
							"--policy=sync",
							"--registry=txt",
							"--log-level=debug",
							"--ignore-hostname-annotation",
							`--fqdn-template={{""}}`,
							"--azure-config-file=/etc/kubernetes/azure.json",
							"--txt-prefix=external-dns-",
						},
						VolumeMounts: []corev1.VolumeMount{
							{
								Name:      azureConfigVolumeName,
								ReadOnly:  true,
								MountPath: defaultConfigMountPath,
							},
						},
					},
				},
			},
		},
		{
			name:             "No credentials Azure Route",
			inputExternalDNS: testAzureExternalDNS(operatorv1alpha1.SourceTypeRoute),
			expectedTemplatePodSpec: corev1.PodSpec{
				ServiceAccountName: test.OperandName,
				NodeSelector: map[string]string{
					osLabel:             linuxOS,
					masterNodeRoleLabel: "",
				},
				Tolerations: []corev1.Toleration{
					{
						Key:      masterNodeRoleLabel,
						Operator: corev1.TolerationOpExists,
						Effect:   corev1.TaintEffectNoSchedule,
					},
				},
				Containers: []corev1.Container{
					{
						Name:  ExternalDNSContainerName,
						Image: test.OperandImage,
						Args: []string{
							"--metrics-address=127.0.0.1:7979",
							"--txt-owner-id=external-dns-test",
							"--zone-id-filter=my-dns-public-zone",
							"--provider=azure",
							"--source=openshift-route",
							"--policy=sync",
							"--registry=txt",
							"--log-level=debug",
							"--ignore-hostname-annotation",
							`--fqdn-template={{""}}`,
							"--txt-prefix=external-dns-",
						},
					},
				},
			},
		},
		{
			name:             "No zones Azure Route",
			inputSecretName:  azureSecret,
			inputExternalDNS: testAzureExternalDNSNoZones(operatorv1alpha1.SourceTypeRoute),
			expectedTemplatePodSpec: corev1.PodSpec{
				ServiceAccountName: test.OperandName,
				NodeSelector: map[string]string{
					osLabel:             linuxOS,
					masterNodeRoleLabel: "",
				},
				Tolerations: []corev1.Toleration{
					{
						Key:      masterNodeRoleLabel,
						Operator: corev1.TolerationOpExists,
						Effect:   corev1.TaintEffectNoSchedule,
					},
				},
				Volumes: []corev1.Volume{
					{
						Name: azureConfigVolumeName,
						VolumeSource: corev1.VolumeSource{
							Secret: &corev1.SecretVolumeSource{
								SecretName: azureSecret,
								Items: []corev1.KeyToPath{
									{
										Key:  azureConfigFileName,
										Path: azureConfigFileName,
									},
								},
							},
						},
					},
				},
				Containers: []corev1.Container{
					{
						Name:  ExternalDNSContainerNoZones,
						Image: test.OperandImage,
						Args: []string{
							"--metrics-address=127.0.0.1:7979",
							"--txt-owner-id=external-dns-test",
							"--provider=azure",
							"--source=openshift-route",
							"--policy=sync",
							"--registry=txt",
							"--log-level=debug",
							"--ignore-hostname-annotation",
							`--fqdn-template={{""}}`,
							"--azure-config-file=/etc/kubernetes/azure.json",
							"--txt-prefix=external-dns-",
						},
						VolumeMounts: []corev1.VolumeMount{
							{
								Name:      azureConfigVolumeName,
								ReadOnly:  true,
								MountPath: defaultConfigMountPath,
							},
						},
					},
					{
						Name:  ExternalDNSContainerNoZones,
						Image: test.OperandImage,
						Args: []string{
							"--metrics-address=127.0.0.1:7980",
							"--txt-owner-id=external-dns-test",
							"--provider=azure-private-dns",
							"--source=openshift-route",
							"--policy=sync",
							"--registry=txt",
							"--log-level=debug",
							"--ignore-hostname-annotation",
							`--fqdn-template={{""}}`,
							"--azure-config-file=/etc/kubernetes/azure.json",
							"--txt-prefix=external-dns-",
						},
						VolumeMounts: []corev1.VolumeMount{
							{
								Name:      azureConfigVolumeName,
								ReadOnly:  true,
								MountPath: defaultConfigMountPath,
							},
						},
					},
				},
			},
		},
		{
			name:             "Nominal GCP Route",
			inputSecretName:  gcpSecret,
			inputExternalDNS: testGCPExternalDNS(operatorv1alpha1.SourceTypeRoute),
			expectedTemplatePodSpec: corev1.PodSpec{
				ServiceAccountName: test.OperandName,
				NodeSelector: map[string]string{
					osLabel:             linuxOS,
					masterNodeRoleLabel: "",
				},
				Tolerations: []corev1.Toleration{
					{
						Key:      masterNodeRoleLabel,
						Operator: corev1.TolerationOpExists,
						Effect:   corev1.TaintEffectNoSchedule,
					},
				},
				Volumes: []corev1.Volume{
					{
						Name: gcpCredentialsVolumeName,
						VolumeSource: corev1.VolumeSource{
							Secret: &corev1.SecretVolumeSource{
								SecretName: gcpSecret,
								Items: []corev1.KeyToPath{
									{
										Key:  gcpCredentialsFileKey,
										Path: gcpCredentialsFileKey,
									},
								},
							},
						},
					},
				},
				Containers: []corev1.Container{
					{
						Name:  ExternalDNSContainerName,
						Image: test.OperandImage,
						Args: []string{
							"--metrics-address=127.0.0.1:7979",
							"--txt-owner-id=external-dns-test",
							"--zone-id-filter=my-dns-public-zone",
							"--provider=google",
							"--source=openshift-route",
							"--policy=sync",
							"--registry=txt",
							"--log-level=debug",
							"--ignore-hostname-annotation",
							`--fqdn-template={{""}}`,
							"--google-project=external-dns-gcp-project",
							"--txt-prefix=external-dns-",
						},
						Env: []corev1.EnvVar{
							{
								Name:  gcpAppCredentialsEnvVar,
								Value: "/etc/kubernetes/gcp-credentials.json",
							},
						},
						VolumeMounts: []corev1.VolumeMount{
							{
								Name:      gcpCredentialsVolumeName,
								ReadOnly:  true,
								MountPath: defaultConfigMountPath,
							},
						},
					},
				},
			},
		},
		{
			name:             "No project GCP Route",
			inputExternalDNS: testGCPExternalDNSNoProject(operatorv1alpha1.SourceTypeRoute),
			expectedTemplatePodSpec: corev1.PodSpec{
				ServiceAccountName: test.OperandName,
				NodeSelector: map[string]string{
					osLabel:             linuxOS,
					masterNodeRoleLabel: "",
				},
				Tolerations: []corev1.Toleration{
					{
						Key:      masterNodeRoleLabel,
						Operator: corev1.TolerationOpExists,
						Effect:   corev1.TaintEffectNoSchedule,
					},
				},
				Containers: []corev1.Container{
					{
						Name:  ExternalDNSContainerName,
						Image: test.OperandImage,
						Args: []string{
							"--metrics-address=127.0.0.1:7979",
							"--txt-owner-id=external-dns-test",
							"--zone-id-filter=my-dns-public-zone",
							"--provider=google",
							"--source=openshift-route",
							"--policy=sync",
							"--registry=txt",
							"--log-level=debug",
							"--ignore-hostname-annotation",
							`--fqdn-template={{""}}`,
							"--txt-prefix=external-dns-",
						},
					},
				},
			},
		},
		{
			name:             "Nominal Bluecat Route",
			inputSecretName:  bluecatsecret,
			inputExternalDNS: testBlueCatExternalDNS(operatorv1alpha1.SourceTypeRoute),
			expectedTemplatePodSpec: corev1.PodSpec{
				ServiceAccountName: test.OperandName,
				NodeSelector: map[string]string{
					osLabel:             linuxOS,
					masterNodeRoleLabel: "",
				},
				Tolerations: []corev1.Toleration{
					{
						Key:      masterNodeRoleLabel,
						Operator: corev1.TolerationOpExists,
						Effect:   corev1.TaintEffectNoSchedule,
					},
				},
				Volumes: []corev1.Volume{
					{
						Name: "bluecat-config-file",
						VolumeSource: corev1.VolumeSource{
							Secret: &corev1.SecretVolumeSource{
								SecretName: bluecatsecret,
								Items: []corev1.KeyToPath{
									{
										Key:  blueCatConfigFileName,
										Path: blueCatConfigFileName,
									},
								},
							},
						},
					},
				},
				Containers: []corev1.Container{
					{
						Name:  ExternalDNSContainerName,
						Image: test.OperandImage,
						Args: []string{
							"--metrics-address=127.0.0.1:7979",
							"--txt-owner-id=external-dns-test",
							"--zone-id-filter=my-dns-public-zone",
							"--provider=bluecat",
							"--source=openshift-route",
							"--policy=sync",
							"--registry=txt",
							"--log-level=debug",
							"--ignore-hostname-annotation",
							`--fqdn-template={{""}}`,
							"--bluecat-config-file=/etc/kubernetes/bluecat.json",
							"--txt-prefix=external-dns-",
						},
						VolumeMounts: []corev1.VolumeMount{
							{
								Name:      "bluecat-config-file",
								ReadOnly:  true,
								MountPath: defaultConfigMountPath,
							},
						},
					},
				},
			},
		},
		{
			name:             "No credentials Bluecat Route",
			inputExternalDNS: testBlueCatExternalDNS(operatorv1alpha1.SourceTypeRoute),
			expectedTemplatePodSpec: corev1.PodSpec{
				ServiceAccountName: test.OperandName,
				NodeSelector: map[string]string{
					osLabel:             linuxOS,
					masterNodeRoleLabel: "",
				},
				Tolerations: []corev1.Toleration{
					{
						Key:      masterNodeRoleLabel,
						Operator: corev1.TolerationOpExists,
						Effect:   corev1.TaintEffectNoSchedule,
					},
				},
				Containers: []corev1.Container{
					{
						Name:  ExternalDNSContainerName,
						Image: test.OperandImage,
						Args: []string{
							"--metrics-address=127.0.0.1:7979",
							"--txt-owner-id=external-dns-test",
							"--zone-id-filter=my-dns-public-zone",
							"--provider=bluecat",
							"--source=openshift-route",
							"--policy=sync",
							"--registry=txt",
							"--log-level=debug",
							"--ignore-hostname-annotation",
							`--fqdn-template={{""}}`,
							"--txt-prefix=external-dns-",
						},
					},
				},
			},
		},
		{
			name:             "Nominal Infoblox Route",
			inputSecretName:  infobloxsecret,
			inputExternalDNS: testInfobloxExternalDNS(operatorv1alpha1.SourceTypeRoute),
			expectedTemplatePodSpec: corev1.PodSpec{
				ServiceAccountName: test.OperandName,
				NodeSelector: map[string]string{
					osLabel:             linuxOS,
					masterNodeRoleLabel: "",
				},
				Tolerations: []corev1.Toleration{
					{
						Key:      masterNodeRoleLabel,
						Operator: corev1.TolerationOpExists,
						Effect:   corev1.TaintEffectNoSchedule,
					},
				},
				Containers: []corev1.Container{
					{
						Name:  ExternalDNSContainerName,
						Image: test.OperandImage,
						Args: []string{
							"--metrics-address=127.0.0.1:7979",
							"--txt-owner-id=external-dns-test",
							"--zone-id-filter=my-dns-public-zone",
							"--provider=infoblox",
							"--source=openshift-route",
							"--policy=sync",
							"--registry=txt",
							"--log-level=debug",
							"--ignore-hostname-annotation",
							`--fqdn-template={{""}}`,
							"--infoblox-wapi-port=443",
							"--infoblox-grid-host=gridhost.example.com",
							"--infoblox-wapi-version=2.3.1",
							"--txt-prefix=external-dns-",
						},
						Env: []corev1.EnvVar{
							{
								Name: "EXTERNAL_DNS_INFOBLOX_WAPI_USERNAME",
								ValueFrom: &corev1.EnvVarSource{
									SecretKeyRef: &corev1.SecretKeySelector{
										LocalObjectReference: corev1.LocalObjectReference{
											Name: infobloxsecret,
										},
										Key: "EXTERNAL_DNS_INFOBLOX_WAPI_USERNAME",
									},
								},
							},
							{
								Name: "EXTERNAL_DNS_INFOBLOX_WAPI_PASSWORD",
								ValueFrom: &corev1.EnvVarSource{
									SecretKeyRef: &corev1.SecretKeySelector{
										LocalObjectReference: corev1.LocalObjectReference{
											Name: infobloxsecret,
										},
										Key: "EXTERNAL_DNS_INFOBLOX_WAPI_PASSWORD",
									},
								},
							},
						},
					},
				},
			},
		},
		{
			name:             "No credentials Infoblox Route",
			inputExternalDNS: testInfobloxExternalDNS(operatorv1alpha1.SourceTypeRoute),
			expectedTemplatePodSpec: corev1.PodSpec{
				ServiceAccountName: test.OperandName,
				NodeSelector: map[string]string{
					osLabel:             linuxOS,
					masterNodeRoleLabel: "",
				},
				Tolerations: []corev1.Toleration{
					{
						Key:      masterNodeRoleLabel,
						Operator: corev1.TolerationOpExists,
						Effect:   corev1.TaintEffectNoSchedule,
					},
				},
				Containers: []corev1.Container{
					{
						Name:  ExternalDNSContainerName,
						Image: test.OperandImage,
						Args: []string{
							"--metrics-address=127.0.0.1:7979",
							"--txt-owner-id=external-dns-test",
							"--zone-id-filter=my-dns-public-zone",
							"--provider=infoblox",
							"--source=openshift-route",
							"--policy=sync",
							"--registry=txt",
							"--log-level=debug",
							"--ignore-hostname-annotation",
							`--fqdn-template={{""}}`,
						},
					},
				},
			},
		},
		{
			name:             "Hostname allowed, no clusterip type",
			inputExternalDNS: testAWSExternalDNSHostnameAllow(operatorv1alpha1.SourceTypeRoute, ""),
			expectedTemplatePodSpec: corev1.PodSpec{
				ServiceAccountName: test.OperandName,
				NodeSelector: map[string]string{
					osLabel:             linuxOS,
					masterNodeRoleLabel: "",
				},
				Tolerations: []corev1.Toleration{
					{
						Key:      masterNodeRoleLabel,
						Operator: corev1.TolerationOpExists,
						Effect:   corev1.TaintEffectNoSchedule,
					},
				},
				Containers: []corev1.Container{
					{
						Name:  ExternalDNSContainerName,
						Image: test.OperandImage,
						Args: []string{
							"--metrics-address=127.0.0.1:7979",
							"--txt-owner-id=external-dns-test",
							"--zone-id-filter=my-dns-public-zone",
							"--provider=aws",
							"--source=openshift-route",
							"--policy=sync",
							"--registry=txt",
							"--log-level=debug",
							"--txt-prefix=external-dns-",
						},
					},
				},
			},
		},
		{
			name:             "Many zones Route",
			inputExternalDNS: testAWSExternalDNSZones([]string{test.PublicZone, test.PrivateZone}, operatorv1alpha1.SourceTypeRoute),
			expectedTemplatePodSpec: corev1.PodSpec{
				ServiceAccountName: test.OperandName,
				NodeSelector: map[string]string{
					osLabel:             linuxOS,
					masterNodeRoleLabel: "",
				},
				Tolerations: []corev1.Toleration{
					{
						Key:      masterNodeRoleLabel,
						Operator: corev1.TolerationOpExists,
						Effect:   corev1.TaintEffectNoSchedule,
					},
				},
				Containers: []corev1.Container{
					{
						Name:  ExternalDNSContainerName,
						Image: test.OperandImage,
						Args: []string{
							"--metrics-address=127.0.0.1:7979",
							"--txt-owner-id=external-dns-test",
							"--zone-id-filter=my-dns-public-zone",
							"--provider=aws",
							"--source=openshift-route",
							"--policy=sync",
							"--registry=txt",
							"--log-level=debug",
							"--ignore-hostname-annotation",
							`--fqdn-template={{""}}`,
							"--txt-prefix=external-dns-",
						},
					},
					{
						Name:  "external-dns-n656hcdh5d9hf6q",
						Image: test.OperandImage,
						Args: []string{
							"--metrics-address=127.0.0.1:7980",
							"--txt-owner-id=external-dns-test",
							"--zone-id-filter=my-dns-private-zone",
							"--provider=aws",
							"--source=openshift-route",
							"--policy=sync",
							"--registry=txt",
							"--log-level=debug",
							"--ignore-hostname-annotation",
							`--fqdn-template={{""}}`,
							"--txt-prefix=external-dns-",
						},
					},
				},
			},
		},
		{
			name:             "Annotation filter Route",
			inputExternalDNS: testAWSExternalDNSLabelFilter(utils.MustParseLabelSelector("testannotation=yes"), operatorv1alpha1.SourceTypeRoute),
			expectedTemplatePodSpec: corev1.PodSpec{
				ServiceAccountName: test.OperandName,
				NodeSelector: map[string]string{
					osLabel:             linuxOS,
					masterNodeRoleLabel: "",
				},
				Tolerations: []corev1.Toleration{
					{
						Key:      masterNodeRoleLabel,
						Operator: corev1.TolerationOpExists,
						Effect:   corev1.TaintEffectNoSchedule,
					},
				},
				Containers: []corev1.Container{
					{
						Name:  ExternalDNSContainerName,
						Image: test.OperandImage,
						Args: []string{
							"--metrics-address=127.0.0.1:7979",
							"--txt-owner-id=external-dns-test",
							"--zone-id-filter=my-dns-public-zone",
							"--provider=aws",
							"--source=openshift-route",
							"--policy=sync",
							"--registry=txt",
							"--log-level=debug",
							"--label-filter=testannotation=yes",
							"--ignore-hostname-annotation",
							`--fqdn-template={{""}}`,
							"--txt-prefix=external-dns-",
						},
					},
				},
			},
		},
		{
			name:             "No zones && no domain filter Route",
			inputExternalDNS: testAWSExternalDNSZones([]string{}, operatorv1alpha1.SourceTypeRoute),
			expectedTemplatePodSpec: corev1.PodSpec{
				ServiceAccountName: test.OperandName,
				NodeSelector: map[string]string{
					osLabel:             linuxOS,
					masterNodeRoleLabel: "",
				},
				Tolerations: []corev1.Toleration{
					{
						Key:      masterNodeRoleLabel,
						Operator: corev1.TolerationOpExists,
						Effect:   corev1.TaintEffectNoSchedule,
					},
				},
				Containers: []corev1.Container{
					{
						Name:  ExternalDNSContainerNoZones,
						Image: test.OperandImage,
						Args: []string{
							"--metrics-address=127.0.0.1:7979",
							"--txt-owner-id=external-dns-test",
							"--provider=aws",
							"--source=openshift-route",
							"--policy=sync",
							"--registry=txt",
							"--log-level=debug",
							"--ignore-hostname-annotation",
							`--fqdn-template={{""}}`,
							"--txt-prefix=external-dns-",
						},
					},
				},
			},
		},
		{
			name:             "No zones + Domain filter Route",
			inputExternalDNS: testAWSExternalDNSDomainFilter([]string{}, operatorv1alpha1.SourceTypeRoute),
			expectedTemplatePodSpec: corev1.PodSpec{
				ServiceAccountName: test.OperandName,
				NodeSelector: map[string]string{
					osLabel:             linuxOS,
					masterNodeRoleLabel: "",
				},
				Tolerations: []corev1.Toleration{
					{
						Key:      masterNodeRoleLabel,
						Operator: corev1.TolerationOpExists,
						Effect:   corev1.TaintEffectNoSchedule,
					},
				},
				Containers: []corev1.Container{
					{
						Name:  ExternalDNSContainerNoZones,
						Image: test.OperandImage,
						Args: []string{
							"--domain-filter=abc.com",
							"--metrics-address=127.0.0.1:7979",
							"--txt-owner-id=external-dns-test",
							"--provider=aws",
							"--source=openshift-route",
							"--policy=sync",
							"--registry=txt",
							"--log-level=debug",
							"--ignore-hostname-annotation",
							`--fqdn-template={{""}}`,
							"--txt-prefix=external-dns-",
						},
					},
				},
			},
		},
		{
			name:             "Zone + Domain filter Route",
			inputExternalDNS: testAWSExternalDNSDomainFilter([]string{test.PublicZone}, operatorv1alpha1.SourceTypeRoute),
			expectedTemplatePodSpec: corev1.PodSpec{
				ServiceAccountName: test.OperandName,
				NodeSelector: map[string]string{
					osLabel:             linuxOS,
					masterNodeRoleLabel: "",
				},
				Tolerations: []corev1.Toleration{
					{
						Key:      masterNodeRoleLabel,
						Operator: corev1.TolerationOpExists,
						Effect:   corev1.TaintEffectNoSchedule,
					},
				},
				Containers: []corev1.Container{
					{
						Name:  ExternalDNSContainerName,
						Image: test.OperandImage,
						Args: []string{
							"--domain-filter=abc.com",
							"--zone-id-filter=my-dns-public-zone",
							"--metrics-address=127.0.0.1:7979",
							"--txt-owner-id=external-dns-test",
							"--provider=aws",
							"--source=openshift-route",
							"--policy=sync",
							"--registry=txt",
							"--log-level=debug",
							"--ignore-hostname-annotation",
							`--fqdn-template={{""}}`,
							"--txt-prefix=external-dns-",
						},
					},
				},
			},
		},
		{
			name:             "Propagate proxy settings",
			inputExternalDNS: testAWSExternalDNS(operatorv1alpha1.SourceTypeRoute),
			inputEnvVars: map[string]string{
				"HTTP_PROXY":  httpProxy,
				"HTTPS_PROXY": httpsProxy,
				"NO_PROXY":    noProxy,
			},
			expectedTemplatePodSpec: corev1.PodSpec{
				ServiceAccountName: test.OperandName,
				NodeSelector: map[string]string{
					osLabel:             linuxOS,
					masterNodeRoleLabel: "",
				},
				Tolerations: []corev1.Toleration{
					{
						Key:      masterNodeRoleLabel,
						Operator: corev1.TolerationOpExists,
						Effect:   corev1.TaintEffectNoSchedule,
					},
				},
				Containers: []corev1.Container{
					{
						Name:  ExternalDNSContainerName,
						Image: test.OperandImage,
						Args: []string{
							"--metrics-address=127.0.0.1:7979",
							"--txt-owner-id=external-dns-test",
							"--zone-id-filter=my-dns-public-zone",
							"--provider=aws",
							"--source=openshift-route",
							"--policy=sync",
							"--registry=txt",
							"--log-level=debug",
							`--fqdn-template={{""}}`,
							"--ignore-hostname-annotation",
							"--txt-prefix=external-dns-",
						},
						Env: []corev1.EnvVar{
							{
								Name:  "HTTP_PROXY",
								Value: httpProxy,
							},
							{
								Name:  "HTTPS_PROXY",
								Value: httpsProxy,
							},
							{
								Name:  "NO_PROXY",
								Value: noProxy,
							},
						},
					},
				},
			},
		},
	}

	for _, tc := range testCases {
		t.Run(tc.name, func(t *testing.T) {
			for k, v := range tc.inputEnvVars {
				if err := os.Setenv(k, v); err != nil {
					t.Errorf("failed to set environment variable %q: %v", k, err)
				}
			}
			defer func() {
				for k := range tc.inputEnvVars {
					if err := os.Unsetenv(k); err != nil {
						t.Errorf("failed to unset environment variable %q: %v", k, err)
					}
				}
			}()
			depl, err := desiredExternalDNSDeployment(&Deployment{
				test.OperandNamespace,
				test.OperandImage,
				serviceAccount,
				tc.inputExternalDNS,
				tc.inputIsOpenShift,
				tc.inputPlatformStatus,
				tc.inputSecretName,
				testSecretHash,
				tc.inputTrustedCAConfigMapName})
			if err != nil {
				t.Errorf("expected no error from calling desiredExternalDNSDeployment, but received %v", err)
			}
			ignoreFieldsOpts := cmpopts.IgnoreFields(corev1.Container{}, "TerminationMessagePolicy", "ImagePullPolicy")
			sortArgsOpt := cmp.Transformer("Sort", func(spec corev1.PodSpec) corev1.PodSpec {
				if len(spec.Containers) == 0 {
					return spec
				}
				cpy := *spec.DeepCopy()
				for i := range cpy.Containers {
					sort.Strings(cpy.Containers[i].Args)
				}
				return cpy
			})
			if diff := cmp.Diff(tc.expectedTemplatePodSpec, depl.Spec.Template.Spec, ignoreFieldsOpts, sortArgsOpt); diff != "" {
				t.Errorf("wrong desired POD spec (-want +got):\n%s", diff)
			}
		})
	}
}

func TestExternalDNSDeploymentChanged(t *testing.T) {
	updatedSecretHashAnnotation := make(map[string]string)
	updatedSecretHashAnnotation[credentialsAnnotation] = "31f4ea504e2efd429769e1d09b586449f0b339eb"
	testCases := []struct {
		description        string
		originalDeployment *appsv1.Deployment
		mutate             func(*appsv1.Deployment)
		expect             bool
		expectedDeployment *appsv1.Deployment
	}{
		{
			description: "if nothing changes",
			mutate:      func(_ *appsv1.Deployment) {},
			expect:      false,
		},
		{
			description: "if externalDNS test.OperandImage changes",
			mutate: func(depl *appsv1.Deployment) {
				depl.Spec.Template.Spec.Containers[0].Image = "foo.io/test:latest"
			},
			expect:             true,
			expectedDeployment: testDeploymentWithContainers([]corev1.Container{testContainerWithImage("foo.io/test:latest")}),
		},
		{
			description: "if externalDNS container args",
			mutate: func(depl *appsv1.Deployment) {
				depl.Spec.Template.Spec.Containers[0].Args = []string{"Nada"}
			},
			expect:             true,
			expectedDeployment: testDeploymentWithContainers([]corev1.Container{testContainerWithArgs([]string{"Nada"})}),
		},
		{
			description: "if externalDNS container args order changes",
			mutate: func(depl *appsv1.Deployment) {
				// swap the last and the first elements
				last := len(depl.Spec.Template.Spec.Containers[0].Args) - 1
				tmp := depl.Spec.Template.Spec.Containers[0].Args[0]
				depl.Spec.Template.Spec.Containers[0].Args[0] = depl.Spec.Template.Spec.Containers[0].Args[last]
				depl.Spec.Template.Spec.Containers[0].Args[last] = tmp
			},
			expect: false,
		},
		{
			description: "if externalDNS misses container",
			mutate: func(depl *appsv1.Deployment) {
				depl.Spec.Template.Spec.Containers = append(depl.Spec.Template.Spec.Containers, testContainerWithName("second"))
			},
			expect: true,
			expectedDeployment: testDeploymentWithContainers([]corev1.Container{
				testContainer(),
				testContainerWithName("second"),
			}),
		},
		{
			description: "if externalDNS has extra container",
			originalDeployment: testDeploymentWithContainers([]corev1.Container{
				testContainer(),
				testContainerWithName("second"),
			}),
			mutate: func(depl *appsv1.Deployment) {
				depl.Spec.Template.Spec.Containers = []corev1.Container{testContainer()}
			},
			expect: true,
			expectedDeployment: testDeploymentWithContainers([]corev1.Container{
				testContainer(),
			}),
		},
		{
			description: "if externalDNS annotation changes",
			originalDeployment: testDeploymentWithContainers([]corev1.Container{
				testContainer(),
			}),
			mutate: func(dep1 *appsv1.Deployment) {
				dep1.Annotations = updatedSecretHashAnnotation
			},
			expect:             true,
			expectedDeployment: testDeploymentWithAnnotations(updatedSecretHashAnnotation),
		},
		{
			description:        "if externalDNS annotation is not present",
			originalDeployment: testDeploymentWithoutAnnotations(),
			mutate: func(dep1 *appsv1.Deployment) {
				dep1.Annotations = updatedSecretHashAnnotation
			},
			expect:             true,
			expectedDeployment: testDeploymentWithAnnotations(updatedSecretHashAnnotation),
		},
	}

	for _, tc := range testCases {
		t.Run(tc.description, func(t *testing.T) {
			original := testDeployment()
			if tc.originalDeployment != nil {
				original = tc.originalDeployment
			}

			mutated := original.DeepCopy()
			tc.mutate(mutated)
			if changed, updated := externalDNSDeploymentChanged(original, mutated); changed != tc.expect {
				t.Errorf("Expect externalDNSDeploymentChanged to be %t, got %t", tc.expect, changed)
			} else if changed {
				if changedAgain, updatedAgain := externalDNSDeploymentChanged(mutated, updated); changedAgain {
					t.Errorf("ExternalDNSDeploymentChanged does not behave as a fixed point function")
				} else {
					if !reflect.DeepEqual(updatedAgain, tc.expectedDeployment) {
						t.Errorf("Expect updated deployment to be %v, got %v", tc.expectedDeployment, updatedAgain)
					}
				}
			}
		})
	}
}

func TestEnsureExternalDNSDeployment(t *testing.T) {
	testCases := []struct {
		name               string
		existingObjects    []runtime.Object
		expectedExist      bool
		expectedDeployment appsv1.Deployment
		errExpected        bool
		extDNS             operatorv1alpha1.ExternalDNS
		ocpRouterNames     []string
	}{
		{
			name:            "Does not exist",
			extDNS:          *testAWSExternalDNSHostnameAllow(operatorv1alpha1.SourceTypeRoute, ""),
			existingObjects: []runtime.Object{testSecret()},
			expectedExist:   true,
			expectedDeployment: appsv1.Deployment{
				ObjectMeta: metav1.ObjectMeta{
					Name:      test.OperandName,
					Namespace: test.OperandNamespace,
					OwnerReferences: []metav1.OwnerReference{
						{
							APIVersion:         operatorv1alpha1.GroupVersion.String(),
							Kind:               externalDNSKind,
							Name:               test.Name,
							Controller:         &test.TrueVar,
							BlockOwnerDeletion: &test.TrueVar,
						},
					},
					Annotations: map[string]string{credentialsAnnotation: testSecretHash},
				},
				Spec: appsv1.DeploymentSpec{
					Replicas: &replicas,
					Selector: &metav1.LabelSelector{
						MatchLabels: map[string]string{
							"app.kubernetes.io/instance": testName,
							"app.kubernetes.io/name":     ExternalDNSBaseName,
						},
					},
					Template: corev1.PodTemplateSpec{
						ObjectMeta: metav1.ObjectMeta{
							Labels: map[string]string{
								"app.kubernetes.io/instance": testName,
								"app.kubernetes.io/name":     ExternalDNSBaseName,
							},
						},
						Spec: corev1.PodSpec{
							ServiceAccountName: test.OperandName,
							NodeSelector: map[string]string{
								osLabel:             linuxOS,
								masterNodeRoleLabel: "",
							},
							Tolerations: []corev1.Toleration{
								{
									Key:      masterNodeRoleLabel,
									Operator: corev1.TolerationOpExists,
									Effect:   corev1.TaintEffectNoSchedule,
								},
							},
							Volumes: []corev1.Volume{
								{
									Name: awsCredentialsVolumeName,
									VolumeSource: corev1.VolumeSource{
										Secret: &corev1.SecretVolumeSource{
											SecretName: "external-dns-credentials-test",
										},
									},
								},
							},
							Containers: []corev1.Container{
								{
									Name:  ExternalDNSContainerName,
									Image: test.OperandImage,
									Args: []string{
										"--metrics-address=127.0.0.1:7979",
										"--txt-owner-id=external-dns-test",
										"--zone-id-filter=my-dns-public-zone",
										"--provider=aws",
										"--source=openshift-route",
										"--policy=sync",
										"--registry=txt",
										"--log-level=debug",
										"--txt-prefix=external-dns-",
									},
									VolumeMounts: []corev1.VolumeMount{
										{
											Name:      awsCredentialsVolumeName,
											MountPath: awsCredentialsPath,
										},
									},
								},
							},
						},
					},
				},
			},
		},
		{
			name:   "Exist as expected",
			extDNS: *testAWSExternalDNSHostnameAllow(operatorv1alpha1.SourceTypeRoute, ""),
			existingObjects: []runtime.Object{
				testSecret(),
				&appsv1.Deployment{
					ObjectMeta: metav1.ObjectMeta{
						Name:      test.OperandName,
						Namespace: test.OperandNamespace,
						OwnerReferences: []metav1.OwnerReference{
							{
								APIVersion:         operatorv1alpha1.GroupVersion.String(),
								Kind:               externalDNSKind,
								Name:               test.Name,
								Controller:         &test.TrueVar,
								BlockOwnerDeletion: &test.TrueVar,
							},
						},
						Annotations: map[string]string{credentialsAnnotation: testSecretHash},
					},
					Spec: appsv1.DeploymentSpec{
						Replicas: &replicas,
						Selector: &metav1.LabelSelector{
							MatchLabels: map[string]string{
								"app.kubernetes.io/instance": testName,
								"app.kubernetes.io/name":     ExternalDNSBaseName,
							},
						},
						Template: corev1.PodTemplateSpec{
							ObjectMeta: metav1.ObjectMeta{
								Labels: map[string]string{
									"app.kubernetes.io/instance": testName,
									"app.kubernetes.io/name":     ExternalDNSBaseName,
								},
							},
							Spec: corev1.PodSpec{
								ServiceAccountName: test.OperandName,
								NodeSelector: map[string]string{
									osLabel:             linuxOS,
									masterNodeRoleLabel: "",
								},
								Tolerations: []corev1.Toleration{
									{
										Key:      masterNodeRoleLabel,
										Operator: corev1.TolerationOpExists,
										Effect:   corev1.TaintEffectNoSchedule,
									},
								},
								Containers: []corev1.Container{
									{
										Name:  ExternalDNSContainerName,
										Image: test.OperandImage,
										Args: []string{
											"--metrics-address=127.0.0.1:7979",
											"--txt-owner-id=external-dns-test",
											"--zone-id-filter=my-dns-public-zone",
											"--provider=aws",
											"--source=openshift-route",
											"--policy=sync",
											"--registry=txt",
											"--log-level=debug",
										},
									},
								},
							},
						},
					},
				},
			},
			expectedExist: true,
			expectedDeployment: appsv1.Deployment{
				ObjectMeta: metav1.ObjectMeta{
					Name:      test.OperandName,
					Namespace: test.OperandNamespace,
					OwnerReferences: []metav1.OwnerReference{
						{
							APIVersion:         operatorv1alpha1.GroupVersion.String(),
							Kind:               externalDNSKind,
							Name:               test.Name,
							Controller:         &test.TrueVar,
							BlockOwnerDeletion: &test.TrueVar,
						},
					},
					Annotations: map[string]string{credentialsAnnotation: testSecretHash},
				},
				Spec: appsv1.DeploymentSpec{
					Replicas: &replicas,
					Selector: &metav1.LabelSelector{
						MatchLabels: map[string]string{
							"app.kubernetes.io/instance": testName,
							"app.kubernetes.io/name":     ExternalDNSBaseName,
						},
					},
					Template: corev1.PodTemplateSpec{
						ObjectMeta: metav1.ObjectMeta{
							Labels: map[string]string{
								"app.kubernetes.io/instance": testName,
								"app.kubernetes.io/name":     ExternalDNSBaseName,
							},
						},
						Spec: corev1.PodSpec{
							ServiceAccountName: test.OperandName,
							NodeSelector: map[string]string{
								osLabel:             linuxOS,
								masterNodeRoleLabel: "",
							},
							Tolerations: []corev1.Toleration{
								{
									Key:      masterNodeRoleLabel,
									Operator: corev1.TolerationOpExists,
									Effect:   corev1.TaintEffectNoSchedule,
								},
							},
							Containers: []corev1.Container{
								{
									Name:  ExternalDNSContainerName,
									Image: test.OperandImage,
									Args: []string{
										"--metrics-address=127.0.0.1:7979",
										"--txt-owner-id=external-dns-test",
										"--zone-id-filter=my-dns-public-zone",
										"--provider=aws",
										"--source=openshift-route",
										"--policy=sync",
										"--registry=txt",
										"--log-level=debug",
										"--txt-prefix=external-dns-",
									},
								},
							},
						},
					},
				},
			},
		},
		{
			name:   "Exist as expected with one Router Names added as flag",
			extDNS: *testAWSExternalDNSHostnameAllow(operatorv1alpha1.SourceTypeRoute, "default"),
			existingObjects: []runtime.Object{
				testSecret(),
				&appsv1.Deployment{
					ObjectMeta: metav1.ObjectMeta{
						Name:      test.OperandName,
						Namespace: test.OperandNamespace,
						OwnerReferences: []metav1.OwnerReference{
							{
								APIVersion:         operatorv1alpha1.GroupVersion.String(),
								Kind:               externalDNSKind,
								Name:               test.Name,
								Controller:         &test.TrueVar,
								BlockOwnerDeletion: &test.TrueVar,
							},
						},
						Annotations: map[string]string{credentialsAnnotation: testSecretHash},
					},
					Spec: appsv1.DeploymentSpec{
						Replicas: &replicas,
						Selector: &metav1.LabelSelector{
							MatchLabels: map[string]string{
								"app.kubernetes.io/instance": testName,
								"app.kubernetes.io/name":     ExternalDNSBaseName,
							},
						},
						Template: corev1.PodTemplateSpec{
							ObjectMeta: metav1.ObjectMeta{
								Labels: map[string]string{
									"app.kubernetes.io/instance": testName,
									"app.kubernetes.io/name":     ExternalDNSBaseName,
								},
							},
							Spec: corev1.PodSpec{
								ServiceAccountName: test.OperandName,
								NodeSelector: map[string]string{
									osLabel:             linuxOS,
									masterNodeRoleLabel: "",
								},
								Tolerations: []corev1.Toleration{
									{
										Key:      masterNodeRoleLabel,
										Operator: corev1.TolerationOpExists,
										Effect:   corev1.TaintEffectNoSchedule,
									},
								},
								Containers: []corev1.Container{
									{
										Name:  ExternalDNSContainerName,
										Image: test.OperandImage,
										Args: []string{
											"--metrics-address=127.0.0.1:7979",
											"--txt-owner-id=external-dns-test",
											"--zone-id-filter=my-dns-public-zone",
											"--provider=aws",
											"--source=openshift-route",
											"--policy=sync",
											"--registry=txt",
											"--log-level=debug",
										},
									},
								},
							},
						},
					},
				},
			},
			ocpRouterNames: []string{"default"},
			expectedExist:  true,
			expectedDeployment: appsv1.Deployment{
				ObjectMeta: metav1.ObjectMeta{
					Name:      test.OperandName,
					Namespace: test.OperandNamespace,
					OwnerReferences: []metav1.OwnerReference{
						{
							APIVersion:         operatorv1alpha1.GroupVersion.String(),
							Kind:               externalDNSKind,
							Name:               test.Name,
							Controller:         &test.TrueVar,
							BlockOwnerDeletion: &test.TrueVar,
						},
					},
					Annotations: map[string]string{credentialsAnnotation: testSecretHash},
				},
				Spec: appsv1.DeploymentSpec{
					Replicas: &replicas,
					Selector: &metav1.LabelSelector{
						MatchLabels: map[string]string{
							"app.kubernetes.io/instance": testName,
							"app.kubernetes.io/name":     ExternalDNSBaseName,
						},
					},
					Template: corev1.PodTemplateSpec{
						ObjectMeta: metav1.ObjectMeta{
							Labels: map[string]string{
								"app.kubernetes.io/instance": testName,
								"app.kubernetes.io/name":     ExternalDNSBaseName,
							},
						},
						Spec: corev1.PodSpec{
							ServiceAccountName: test.OperandName,
							NodeSelector: map[string]string{
								osLabel:             linuxOS,
								masterNodeRoleLabel: "",
							},
							Tolerations: []corev1.Toleration{
								{
									Key:      masterNodeRoleLabel,
									Operator: corev1.TolerationOpExists,
									Effect:   corev1.TaintEffectNoSchedule,
								},
							},
							Containers: []corev1.Container{
								{
									Name:  ExternalDNSContainerName,
									Image: test.OperandImage,
									Args: []string{
										"--metrics-address=127.0.0.1:7979",
										"--txt-owner-id=external-dns-test",
										"--zone-id-filter=my-dns-public-zone",
										"--provider=aws",
										"--source=openshift-route",
										"--policy=sync",
										"--registry=txt",
										"--log-level=debug",
										"--txt-prefix=external-dns-",
										"--openshift-router-name=default",
									},
								},
							},
						},
					},
				},
			},
		},
		{
			name:   "Exist and drifted",
			extDNS: *testAWSExternalDNSHostnameAllow(operatorv1alpha1.SourceTypeRoute, ""),
			existingObjects: []runtime.Object{
				testSecret(),
				&appsv1.Deployment{
					ObjectMeta: metav1.ObjectMeta{
						Name:      test.OperandName,
						Namespace: test.OperandNamespace,
						OwnerReferences: []metav1.OwnerReference{
							{
								APIVersion:         operatorv1alpha1.GroupVersion.String(),
								Kind:               externalDNSKind,
								Name:               test.Name,
								Controller:         &test.TrueVar,
								BlockOwnerDeletion: &test.TrueVar,
							},
						},
						Annotations: map[string]string{credentialsAnnotation: testSecretHash},
					},
					Spec: appsv1.DeploymentSpec{
						Replicas: &replicas,
						Selector: &metav1.LabelSelector{
							MatchLabels: map[string]string{
								"app.kubernetes.io/instance": testName,
								"app.kubernetes.io/name":     ExternalDNSBaseName,
							},
						},
						Template: corev1.PodTemplateSpec{
							ObjectMeta: metav1.ObjectMeta{
								Labels: map[string]string{
									"app.kubernetes.io/instance": testName,
									"app.kubernetes.io/name":     ExternalDNSBaseName,
								},
							},
							Spec: corev1.PodSpec{
								ServiceAccountName: test.OperandName,
								NodeSelector: map[string]string{
									osLabel:             linuxOS,
									masterNodeRoleLabel: "",
								},
								Tolerations: []corev1.Toleration{
									{
										Key:      masterNodeRoleLabel,
										Operator: corev1.TolerationOpExists,
										Effect:   corev1.TaintEffectNoSchedule,
									},
								},
								Containers: []corev1.Container{
									{
										Name:  "external-dns-unexpected",
<<<<<<< HEAD
										Image: "quay.io/test/external-dns:latest",
										VolumeMounts: []corev1.VolumeMount{
											{
												Name:      awsCredentialsVolumeName,
												MountPath: awsCredentialsPath,
											},
										},
=======
										Image: test.OperandImage,
>>>>>>> ea985987
									},
								},
							},
						},
					},
				},
			},
			expectedExist: true,
			expectedDeployment: appsv1.Deployment{
				ObjectMeta: metav1.ObjectMeta{
					Name:      test.OperandName,
					Namespace: test.OperandNamespace,
					OwnerReferences: []metav1.OwnerReference{
						{
							APIVersion:         operatorv1alpha1.GroupVersion.String(),
							Kind:               externalDNSKind,
							Name:               test.Name,
							Controller:         &test.TrueVar,
							BlockOwnerDeletion: &test.TrueVar,
						},
					},
					Annotations: map[string]string{credentialsAnnotation: testSecretHash},
				},
				Spec: appsv1.DeploymentSpec{
					Replicas: &replicas,
					Selector: &metav1.LabelSelector{
						MatchLabels: map[string]string{
							"app.kubernetes.io/instance": testName,
							"app.kubernetes.io/name":     ExternalDNSBaseName,
						},
					},
					Template: corev1.PodTemplateSpec{
						ObjectMeta: metav1.ObjectMeta{
							Labels: map[string]string{
								"app.kubernetes.io/instance": testName,
								"app.kubernetes.io/name":     ExternalDNSBaseName,
							},
						},
						Spec: corev1.PodSpec{
							ServiceAccountName: test.OperandName,
							NodeSelector: map[string]string{
								osLabel:             linuxOS,
								masterNodeRoleLabel: "",
							},
							Tolerations: []corev1.Toleration{
								{
									Key:      masterNodeRoleLabel,
									Operator: corev1.TolerationOpExists,
									Effect:   corev1.TaintEffectNoSchedule,
								},
							},
							Containers: []corev1.Container{
								{
									Name:  ExternalDNSContainerName,
									Image: test.OperandImage,
									Args: []string{
										"--metrics-address=127.0.0.1:7979",
										"--txt-owner-id=external-dns-test",
										"--zone-id-filter=my-dns-public-zone",
										"--provider=aws",
										"--source=openshift-route",
										"--policy=sync",
										"--registry=txt",
										"--log-level=debug",
										"--txt-prefix=external-dns-",
									},
									VolumeMounts: []corev1.VolumeMount{
										{
											Name:      awsCredentialsVolumeName,
											MountPath: awsCredentialsPath,
										},
									},
								},
							},
						},
					},
				},
			},
		},
		//Source OCP Routes
		{
			name:            "Does not exist",
			existingObjects: []runtime.Object{testSecret()},
			extDNS:          *testAWSExternalDNSHostnameAllow(operatorv1alpha1.SourceTypeService, ""),
			expectedExist:   true,
			expectedDeployment: appsv1.Deployment{
				ObjectMeta: metav1.ObjectMeta{
					Name:      test.OperandName,
					Namespace: test.OperandNamespace,
					OwnerReferences: []metav1.OwnerReference{
						{
							APIVersion:         operatorv1alpha1.GroupVersion.String(),
							Kind:               externalDNSKind,
							Name:               test.Name,
							Controller:         &test.TrueVar,
							BlockOwnerDeletion: &test.TrueVar,
						},
					},
					Annotations: map[string]string{credentialsAnnotation: testSecretHash},
				},
				Spec: appsv1.DeploymentSpec{
					Replicas: &replicas,
					Selector: &metav1.LabelSelector{
						MatchLabels: map[string]string{
							"app.kubernetes.io/instance": testName,
							"app.kubernetes.io/name":     ExternalDNSBaseName,
						},
					},
					Template: corev1.PodTemplateSpec{
						ObjectMeta: metav1.ObjectMeta{
							Labels: map[string]string{
								"app.kubernetes.io/instance": testName,
								"app.kubernetes.io/name":     ExternalDNSBaseName,
							},
						},
						Spec: corev1.PodSpec{
							ServiceAccountName: test.OperandName,
							NodeSelector: map[string]string{
								osLabel:             linuxOS,
								masterNodeRoleLabel: "",
							},
							Tolerations: []corev1.Toleration{
								{
									Key:      masterNodeRoleLabel,
									Operator: corev1.TolerationOpExists,
									Effect:   corev1.TaintEffectNoSchedule,
								},
							},
							Volumes: []corev1.Volume{
								{
									Name: awsCredentialsVolumeName,
									VolumeSource: corev1.VolumeSource{
										Secret: &corev1.SecretVolumeSource{
											SecretName: "external-dns-credentials-test",
										},
									},
								},
							},
							Containers: []corev1.Container{
								{
									Name:  ExternalDNSContainerName,
									Image: test.OperandImage,
									Args: []string{
										"--metrics-address=127.0.0.1:7979",
										"--txt-owner-id=external-dns-test",
										"--zone-id-filter=my-dns-public-zone",
										"--provider=aws",
										"--source=service",
										"--policy=sync",
										"--registry=txt",
										"--log-level=debug",
										"--service-type-filter=LoadBalancer",
										"--txt-prefix=external-dns-",
									},
									VolumeMounts: []corev1.VolumeMount{
										{
											Name:      awsCredentialsVolumeName,
											MountPath: awsCredentialsPath,
										},
									},
								},
							},
						},
					},
				},
			},
		},
		{
			name:   "Exist as expected",
			extDNS: *testAWSExternalDNSHostnameAllow(operatorv1alpha1.SourceTypeService, ""),
			existingObjects: []runtime.Object{
				testSecret(),
				&appsv1.Deployment{
					ObjectMeta: metav1.ObjectMeta{
						Name:      test.OperandName,
						Namespace: test.OperandNamespace,
						OwnerReferences: []metav1.OwnerReference{
							{
								APIVersion:         operatorv1alpha1.GroupVersion.String(),
								Kind:               externalDNSKind,
								Name:               test.Name,
								Controller:         &test.TrueVar,
								BlockOwnerDeletion: &test.TrueVar,
							},
						},
						Annotations: map[string]string{credentialsAnnotation: testSecretHash},
					},
					Spec: appsv1.DeploymentSpec{
						Replicas: &replicas,
						Selector: &metav1.LabelSelector{
							MatchLabels: map[string]string{
								"app.kubernetes.io/instance": testName,
								"app.kubernetes.io/name":     ExternalDNSBaseName,
							},
						},
						Template: corev1.PodTemplateSpec{
							ObjectMeta: metav1.ObjectMeta{
								Labels: map[string]string{
									"app.kubernetes.io/instance": testName,
									"app.kubernetes.io/name":     ExternalDNSBaseName,
								},
							},
							Spec: corev1.PodSpec{
								ServiceAccountName: test.OperandName,
								NodeSelector: map[string]string{
									osLabel:             linuxOS,
									masterNodeRoleLabel: "",
								},
								Tolerations: []corev1.Toleration{
									{
										Key:      masterNodeRoleLabel,
										Operator: corev1.TolerationOpExists,
										Effect:   corev1.TaintEffectNoSchedule,
									},
								},
								Containers: []corev1.Container{
									{
										Name:  ExternalDNSContainerName,
										Image: test.OperandImage,
										Args: []string{
											"--metrics-address=127.0.0.1:7979",
											"--txt-owner-id=external-dns-test",
											"--zone-id-filter=my-dns-public-zone",
											"--provider=aws",
											"--source=service",
											"--policy=sync",
											"--registry=txt",
											"--log-level=debug",
											"--service-type-filter=LoadBalancer",
											"--txt-prefix=external-dns-",
										},
									},
								},
							},
						},
					},
				},
			},
			expectedExist: true,
			expectedDeployment: appsv1.Deployment{
				ObjectMeta: metav1.ObjectMeta{
					Name:      test.OperandName,
					Namespace: test.OperandNamespace,
					OwnerReferences: []metav1.OwnerReference{
						{
							APIVersion:         operatorv1alpha1.GroupVersion.String(),
							Kind:               externalDNSKind,
							Name:               test.Name,
							Controller:         &test.TrueVar,
							BlockOwnerDeletion: &test.TrueVar,
						},
					},
					Annotations: map[string]string{credentialsAnnotation: testSecretHash},
				},
				Spec: appsv1.DeploymentSpec{
					Replicas: &replicas,
					Selector: &metav1.LabelSelector{
						MatchLabels: map[string]string{
							"app.kubernetes.io/instance": testName,
							"app.kubernetes.io/name":     ExternalDNSBaseName,
						},
					},
					Template: corev1.PodTemplateSpec{
						ObjectMeta: metav1.ObjectMeta{
							Labels: map[string]string{
								"app.kubernetes.io/instance": testName,
								"app.kubernetes.io/name":     ExternalDNSBaseName,
							},
						},
						Spec: corev1.PodSpec{
							ServiceAccountName: test.OperandName,
							NodeSelector: map[string]string{
								osLabel:             linuxOS,
								masterNodeRoleLabel: "",
							},
							Tolerations: []corev1.Toleration{
								{
									Key:      masterNodeRoleLabel,
									Operator: corev1.TolerationOpExists,
									Effect:   corev1.TaintEffectNoSchedule,
								},
							},
							Containers: []corev1.Container{
								{
									Name:  ExternalDNSContainerName,
									Image: test.OperandImage,
									Args: []string{
										"--metrics-address=127.0.0.1:7979",
										"--txt-owner-id=external-dns-test",
										"--zone-id-filter=my-dns-public-zone",
										"--provider=aws",
										"--source=service",
										"--policy=sync",
										"--registry=txt",
										"--log-level=debug",
										"--service-type-filter=LoadBalancer",
										"--txt-prefix=external-dns-",
									},
								},
							},
						},
					},
				},
			},
		},
		{
			name:   "Exist and drifted",
			extDNS: *testAWSExternalDNSHostnameAllow(operatorv1alpha1.SourceTypeService, ""),
			existingObjects: []runtime.Object{
				testSecret(),
				&appsv1.Deployment{
					ObjectMeta: metav1.ObjectMeta{
						Name:      test.OperandName,
						Namespace: test.OperandNamespace,
						OwnerReferences: []metav1.OwnerReference{
							{
								APIVersion:         operatorv1alpha1.GroupVersion.String(),
								Kind:               externalDNSKind,
								Name:               test.Name,
								Controller:         &test.TrueVar,
								BlockOwnerDeletion: &test.TrueVar,
							},
						},
						Annotations: map[string]string{credentialsAnnotation: testSecretHash},
					},
					Spec: appsv1.DeploymentSpec{
						Replicas: &replicas,
						Selector: &metav1.LabelSelector{
							MatchLabels: map[string]string{
								"app.kubernetes.io/instance": testName,
								"app.kubernetes.io/name":     ExternalDNSBaseName,
							},
						},
						Template: corev1.PodTemplateSpec{
							ObjectMeta: metav1.ObjectMeta{
								Labels: map[string]string{
									"app.kubernetes.io/instance": testName,
									"app.kubernetes.io/name":     ExternalDNSBaseName,
								},
							},
							Spec: corev1.PodSpec{
								ServiceAccountName: test.OperandName,
								NodeSelector: map[string]string{
									osLabel:             linuxOS,
									masterNodeRoleLabel: "",
								},
								Tolerations: []corev1.Toleration{
									{
										Key:      masterNodeRoleLabel,
										Operator: corev1.TolerationOpExists,
										Effect:   corev1.TaintEffectNoSchedule,
									},
								},
								Containers: []corev1.Container{
									{
										Name:  "external-dns-unexpected",
<<<<<<< HEAD
										Image: "quay.io/test/external-dns:latest",
										VolumeMounts: []corev1.VolumeMount{
											{
												Name:      awsCredentialsVolumeName,
												MountPath: awsCredentialsPath,
											},
										},
=======
										Image: test.OperandImage,
>>>>>>> ea985987
									},
								},
							},
						},
					},
				},
			},
			expectedExist: true,
			expectedDeployment: appsv1.Deployment{
				ObjectMeta: metav1.ObjectMeta{
					Name:      test.OperandName,
					Namespace: test.OperandNamespace,
					OwnerReferences: []metav1.OwnerReference{
						{
							APIVersion:         operatorv1alpha1.GroupVersion.String(),
							Kind:               externalDNSKind,
							Name:               test.Name,
							Controller:         &test.TrueVar,
							BlockOwnerDeletion: &test.TrueVar,
						},
					},
					Annotations: map[string]string{credentialsAnnotation: testSecretHash},
				},
				Spec: appsv1.DeploymentSpec{
					Replicas: &replicas,
					Selector: &metav1.LabelSelector{
						MatchLabels: map[string]string{
							"app.kubernetes.io/instance": testName,
							"app.kubernetes.io/name":     ExternalDNSBaseName,
						},
					},
					Template: corev1.PodTemplateSpec{
						ObjectMeta: metav1.ObjectMeta{
							Labels: map[string]string{
								"app.kubernetes.io/instance": testName,
								"app.kubernetes.io/name":     ExternalDNSBaseName,
							},
						},
						Spec: corev1.PodSpec{
							ServiceAccountName: test.OperandName,
							NodeSelector: map[string]string{
								osLabel:             linuxOS,
								masterNodeRoleLabel: "",
							},
							Tolerations: []corev1.Toleration{
								{
									Key:      masterNodeRoleLabel,
									Operator: corev1.TolerationOpExists,
									Effect:   corev1.TaintEffectNoSchedule,
								},
							},
							Containers: []corev1.Container{
								{
									Name:  ExternalDNSContainerName,
									Image: test.OperandImage,
									Args: []string{
										"--metrics-address=127.0.0.1:7979",
										"--txt-owner-id=external-dns-test",
										"--zone-id-filter=my-dns-public-zone",
										"--provider=aws",
										"--source=service",
										"--policy=sync",
										"--registry=txt",
										"--log-level=debug",
										"--service-type-filter=LoadBalancer",
										"--txt-prefix=external-dns-",
									},
									VolumeMounts: []corev1.VolumeMount{
										{
											Name:      awsCredentialsVolumeName,
											MountPath: awsCredentialsPath,
										},
									},
								},
							},
						},
					},
				},
			},
		},
		{
			name:            "Secret does not exist",
			extDNS:          *testAWSExternalDNSHostnameAllow(operatorv1alpha1.SourceTypeRoute, ""),
			existingObjects: []runtime.Object{},
			expectedExist:   false,
			errExpected:     true,
		},
	}

	for _, tc := range testCases {
		t.Run(tc.name, func(t *testing.T) {
			cl := fake.NewClientBuilder().WithScheme(test.Scheme).WithRuntimeObjects(tc.existingObjects...).Build()
			r := &reconciler{
				client: cl,
				scheme: test.Scheme,
				log:    zap.New(zap.UseDevMode(true)),
			}

			gotExist, gotDepl, err := r.ensureExternalDNSDeployment(context.TODO(), test.OperandNamespace, test.OperandImage, serviceAccount, &tc.extDNS)
			if err != nil {
				if !tc.errExpected {
					t.Fatalf("unexpected error received: %v", err)
				}
				return
			}
			if tc.errExpected {
				t.Fatalf("Error expected but wasn't received")
			}
			if gotExist != tc.expectedExist {
				t.Errorf("expected deployment's exist to be %t, got %t", tc.expectedExist, gotExist)
			}
			deplOpt := cmpopts.IgnoreFields(appsv1.Deployment{}, "ResourceVersion", "Kind", "APIVersion")
			contOpt := cmpopts.IgnoreFields(corev1.Container{}, "TerminationMessagePolicy", "ImagePullPolicy", "Env")
			sortArgsOpt := cmp.Transformer("Sort", func(d appsv1.Deployment) appsv1.Deployment {
				if len(d.Spec.Template.Spec.Containers) == 0 {
					return d
				}
				cpy := *d.DeepCopy()
				for i := range cpy.Spec.Template.Spec.Containers {
					sort.Strings(cpy.Spec.Template.Spec.Containers[i].Args)
				}
				return cpy
			})
			if diff := cmp.Diff(tc.expectedDeployment, *gotDepl, deplOpt, contOpt, sortArgsOpt); diff != "" {
				t.Errorf("unexpected deployment (-want +got):\n%s", diff)
			}
		})
	}
}

func TestBuildSecretHash(t *testing.T) {
	testCases := []struct {
		name            string
		inputSecretData map[string][]byte
		expectedHash    string
		errExpected     bool
	}{
		{
			name: "correct hash",
			inputSecretData: map[string][]byte{
				awsAccessKeyIDKey:     []byte(awsAccessKeyIDKey),
				awsAccessKeySecretKey: []byte(awsAccessKeySecretKey),
			},
			expectedHash: "93fd56cba8fc84aba59b5f6743b2ea34aca7690fa829aa98b8cdcbf42808d213",
			errExpected:  false,
		},
		{
			name:            "empty data",
			inputSecretData: map[string][]byte{},
			expectedHash:    testSecretHash,
			errExpected:     false,
		},
	}
	for _, tc := range testCases {
		t.Run(tc.name, func(t *testing.T) {
			gotHash, err := buildSecretHash(tc.inputSecretData)
			if err != nil {
				if !tc.errExpected {
					t.Fatalf("unexpected error received: %v", err)
				}
				return
			}
			if tc.errExpected {
				t.Fatalf("Error expected but wasn't received")
			}
			if gotHash != tc.expectedHash {
				t.Errorf("unexpected secret hash: %s", gotHash)
			}
		})
	}
}

func testDeployment() *appsv1.Deployment {
	return &appsv1.Deployment{
		ObjectMeta: metav1.ObjectMeta{
			Name:      testName,
			Namespace: "testns",
			Annotations: map[string]string{
				credentialsAnnotation: testSecretHash,
			},
		},
		Spec: appsv1.DeploymentSpec{
			Replicas: &replicas,
			Selector: &metav1.LabelSelector{
				MatchLabels: map[string]string{
					"testlbl": "yes",
				},
			},
			Template: corev1.PodTemplateSpec{
				ObjectMeta: metav1.ObjectMeta{
					Labels: map[string]string{
						"testlbl": "yes",
					},
				},
				Spec: corev1.PodSpec{
					ServiceAccountName: "testsa",
					NodeSelector: map[string]string{
						"testlbl": "yes",
					},
					Containers: []corev1.Container{testContainer()},
				},
			},
		},
	}
}

func testDeploymentWithoutAnnotations() *appsv1.Deployment {
	depl := testDeployment()
	depl.Annotations = nil
	return depl
}

func testDeploymentWithContainers(containers []corev1.Container) *appsv1.Deployment {
	depl := testDeployment()
	depl.Spec.Template.Spec.Containers = containers
	return depl
}

func testDeploymentWithAnnotations(annotations map[string]string) *appsv1.Deployment {
	depl := testDeployment()
	depl.Annotations = annotations
	return depl
}

func testContainer() corev1.Container {
	return corev1.Container{
		Name:                     "first",
		Image:                    test.OperandImage,
		ImagePullPolicy:          corev1.PullIfNotPresent,
		TerminationMessagePolicy: corev1.TerminationMessageFallbackToLogsOnError,
		Args: []string{
			"--flag1=value1",
			"--flag2=value2",
		},
	}
}

func testContainerWithName(name string) corev1.Container {
	cont := testContainer()
	cont.Name = name
	return cont
}

func testContainerWithImage(image string) corev1.Container {
	cont := testContainer()
	cont.Image = image
	return cont
}

func testContainerWithArgs(args []string) corev1.Container {
	cont := testContainer()
	cont.Args = args
	return cont
}

func testExternalDNSInstance(provider operatorv1alpha1.ExternalDNSProviderType,
	source operatorv1alpha1.ExternalDNSSourceType,
	svcType []corev1.ServiceType,
	labelFilter *metav1.LabelSelector,
	hostnamePolicy operatorv1alpha1.HostnameAnnotationPolicy,
	fqdnTemplate []string,
	zones []string, routerName string) *operatorv1alpha1.ExternalDNS {
	extDnsSource := &operatorv1alpha1.ExternalDNSSource{
		ExternalDNSSourceUnion: operatorv1alpha1.ExternalDNSSourceUnion{
			Type: source,
			Service: &operatorv1alpha1.ExternalDNSServiceSourceOptions{
				ServiceType: svcType,
			},
			LabelFilter: labelFilter,
		},
		HostnameAnnotationPolicy: hostnamePolicy,
		FQDNTemplate:             fqdnTemplate,
	}
	// As FQDNTemplate: not needed for openshift-route source
	extDnsSourceForRoute := &operatorv1alpha1.ExternalDNSSource{
		ExternalDNSSourceUnion: operatorv1alpha1.ExternalDNSSourceUnion{
			Type: source,
			OpenShiftRoute: &operatorv1alpha1.ExternalDNSOpenShiftRouteOptions{
				RouterName: routerName,
			},
			LabelFilter: labelFilter,
		},
		HostnameAnnotationPolicy: hostnamePolicy,
	}
	extDNS := &operatorv1alpha1.ExternalDNS{
		ObjectMeta: metav1.ObjectMeta{
			Name: test.Name,
		},
		Spec: operatorv1alpha1.ExternalDNSSpec{
			Provider: operatorv1alpha1.ExternalDNSProvider{
				Type: provider,
			},

			Zones: zones,
		},
	}
	if source == operatorv1alpha1.SourceTypeRoute {
		extDNS.Spec.Source = *extDnsSourceForRoute
		return extDNS
	}

	if source == operatorv1alpha1.SourceTypeService {
		extDNS.Spec.Source = *extDnsSource
		return extDNS
	}
	return extDNS
}

func testExternalDNSHostnameIgnore(provider operatorv1alpha1.ExternalDNSProviderType,
	source operatorv1alpha1.ExternalDNSSourceType,
	svcTypes []corev1.ServiceType,
	zones []string, routerName string) *operatorv1alpha1.ExternalDNS {
	return testExternalDNSInstance(provider, source, svcTypes, nil, operatorv1alpha1.HostnameAnnotationPolicyIgnore, []string{"{{.Name}}.test.com"}, zones, routerName)
}

func testExternalDNSHostnameAllow(provider operatorv1alpha1.ExternalDNSProviderType,
	source operatorv1alpha1.ExternalDNSSourceType,
	svcTypes []corev1.ServiceType,
	zones []string, routerName string) *operatorv1alpha1.ExternalDNS {
	return testExternalDNSInstance(provider, source, svcTypes, nil, operatorv1alpha1.HostnameAnnotationPolicyAllow, nil, zones, routerName)
}

func testAWSExternalDNS(source operatorv1alpha1.ExternalDNSSourceType) *operatorv1alpha1.ExternalDNS {
	return testCreateDNSFromSourceWRTCloudProvider(source, operatorv1alpha1.ProviderTypeAWS, nil, "")
}

func testAWSExternalDNSZones(zones []string, source operatorv1alpha1.ExternalDNSSourceType) *operatorv1alpha1.ExternalDNS {
	return testCreateDNSFromSourceWRTCloudProvider(source, operatorv1alpha1.ProviderTypeAWS, zones, "")
}

func testAWSExternalDNSHostnameAllow(source operatorv1alpha1.ExternalDNSSourceType, routerName string) *operatorv1alpha1.ExternalDNS {
	switch source {
	case operatorv1alpha1.SourceTypeService:
		return testExternalDNSHostnameAllow(operatorv1alpha1.ProviderTypeAWS, source, []corev1.ServiceType{corev1.ServiceTypeLoadBalancer}, []string{test.PublicZone}, routerName)

	case operatorv1alpha1.SourceTypeRoute:
		return testExternalDNSHostnameAllow(operatorv1alpha1.ProviderTypeAWS, source, nil, []string{test.PublicZone}, routerName)
	}
	return nil
}

func testAWSExternalDNSFQDNTemplate(source operatorv1alpha1.ExternalDNSSourceType) *operatorv1alpha1.ExternalDNS {
	extDNS := testAWSExternalDNS(source)
	extDNS.Spec.Source.FQDNTemplate = []string{"{{.Name}}.test.com"}
	return extDNS
}

func testAWSExternalDNSManyFQDN() *operatorv1alpha1.ExternalDNS {
	extdns := testExternalDNSHostnameIgnore(operatorv1alpha1.ProviderTypeAWS, operatorv1alpha1.SourceTypeService, []corev1.ServiceType{corev1.ServiceTypeLoadBalancer}, []string{test.PublicZone}, "")
	extdns.Spec.Source.FQDNTemplate = append(extdns.Spec.Source.FQDNTemplate, "{{.Name}}.{{.Namespace}}.example.com")
	return extdns
}

func testAWSExternalDNSLabelFilter(selector *metav1.LabelSelector, source operatorv1alpha1.ExternalDNSSourceType) *operatorv1alpha1.ExternalDNS {
	extdns := testCreateDNSFromSourceWRTCloudProvider(source, operatorv1alpha1.ProviderTypeAWS, nil, "")
	extdns.Spec.Source.LabelFilter = selector
	return extdns
}

func testAzureExternalDNS(source operatorv1alpha1.ExternalDNSSourceType) *operatorv1alpha1.ExternalDNS {
	return testCreateDNSFromSourceWRTCloudProvider(source, operatorv1alpha1.ProviderTypeAzure, nil, "")
}

func testAzureExternalDNSNoZones(source operatorv1alpha1.ExternalDNSSourceType) *operatorv1alpha1.ExternalDNS {
	return testExternalDNSHostnameIgnore(operatorv1alpha1.ProviderTypeAzure, source, allSvcTypes, nil, "")
}

func testAzureExternalDNSPrivateZones(zones []string, source operatorv1alpha1.ExternalDNSSourceType) *operatorv1alpha1.ExternalDNS {
	return testCreateDNSFromSourceWRTCloudProvider(source, operatorv1alpha1.ProviderTypeAzure, zones, "")
}

func testGCPExternalDNS(source operatorv1alpha1.ExternalDNSSourceType) *operatorv1alpha1.ExternalDNS {
	extdns := testCreateDNSFromSourceWRTCloudProvider(source, operatorv1alpha1.ProviderTypeGCP, nil, "")
	project := "external-dns-gcp-project"
	extdns.Spec.Provider.GCP = &operatorv1alpha1.ExternalDNSGCPProviderOptions{
		Project: &project,
	}
	return extdns
}

func testCreateDNSFromSourceWRTCloudProvider(source operatorv1alpha1.ExternalDNSSourceType, providerType operatorv1alpha1.ExternalDNSProviderType, zones []string, routerName string) *operatorv1alpha1.ExternalDNS {
	switch source {
	case operatorv1alpha1.SourceTypeService:
		//we need to check nil as for the test case No_zones_&&_no_domain_filter and No_zones_+_Domain_filter because if we check len(zones)
		//then it will to else condition and fail as test.PublicZone will be added where we don't want any zones
		if zones != nil {
			return testExternalDNSHostnameIgnore(providerType, source, allSvcTypes, zones, routerName)
		} else {
			return testExternalDNSHostnameIgnore(providerType, source, allSvcTypes, []string{test.PublicZone}, routerName)
		}
	case operatorv1alpha1.SourceTypeRoute:
		if zones != nil {
			return testExternalDNSHostnameIgnore(providerType, source, nil, zones, routerName)
		} else {
			return testExternalDNSHostnameIgnore(providerType, source, nil, []string{test.PublicZone}, routerName)
		}
	}
	return nil
}

func testGCPExternalDNSNoProject(source operatorv1alpha1.ExternalDNSSourceType) *operatorv1alpha1.ExternalDNS {
	return testCreateDNSFromSourceWRTCloudProvider(source, operatorv1alpha1.ProviderTypeGCP, nil, "")
}

func testBlueCatExternalDNS(source operatorv1alpha1.ExternalDNSSourceType) *operatorv1alpha1.ExternalDNS {
	return testCreateDNSFromSourceWRTCloudProvider(source, operatorv1alpha1.ProviderTypeBlueCat, nil, "")
}

func testInfobloxExternalDNS(source operatorv1alpha1.ExternalDNSSourceType) *operatorv1alpha1.ExternalDNS {
	extdns := testCreateDNSFromSourceWRTCloudProvider(source, operatorv1alpha1.ProviderTypeInfoblox, nil, "")
	extdns.Spec.Provider.Infoblox = &operatorv1alpha1.ExternalDNSInfobloxProviderOptions{
		GridHost:    "gridhost.example.com",
		WAPIPort:    443,
		WAPIVersion: "2.3.1",
	}
	return extdns
}

func testAWSExternalDNSDomainFilter(zones []string, source operatorv1alpha1.ExternalDNSSourceType) *operatorv1alpha1.ExternalDNS {
	extdns := testCreateDNSFromSourceWRTCloudProvider(source, operatorv1alpha1.ProviderTypeAWS, zones, "")
	extdns.Spec.Domains = []v1alpha1.ExternalDNSDomain{
		{
			ExternalDNSDomainUnion: v1alpha1.ExternalDNSDomainUnion{
				MatchType: v1alpha1.DomainMatchTypeExact,
				Name:      pointer.StringPtr("abc.com"),
			},
			FilterType: v1alpha1.FilterTypeInclude,
		},
	}
	return extdns
}

func testPlatformStatusGCP(projectID string) *configv1.PlatformStatus {
	return &configv1.PlatformStatus{
		Type: configv1.GCPPlatformType,
		GCP: &configv1.GCPPlatformStatus{
			ProjectID: projectID,
		},
	}
}<|MERGE_RESOLUTION|>--- conflicted
+++ resolved
@@ -136,38 +136,14 @@
 						},
 						Env: []corev1.EnvVar{
 							{
-<<<<<<< HEAD
 								Name:  awsCredentialEnvVarName,
 								Value: awsCredentialsPath,
-=======
-								Name: awsAccessKeyIDEnvVar,
-								ValueFrom: &corev1.EnvVarSource{
-									SecretKeyRef: &corev1.SecretKeySelector{
-										LocalObjectReference: corev1.LocalObjectReference{
-											Name: awsSecret,
-										},
-										Key: awsAccessKeyIDKey,
-									},
-								},
->>>>>>> ea985987
 							},
 						},
 						VolumeMounts: []corev1.VolumeMount{
 							{
-<<<<<<< HEAD
 								Name:      awsCredentialsVolumeName,
 								MountPath: awsCredentialsPath,
-=======
-								Name: awsAccessKeySecretEnvVar,
-								ValueFrom: &corev1.EnvVarSource{
-									SecretKeyRef: &corev1.SecretKeySelector{
-										LocalObjectReference: corev1.LocalObjectReference{
-											Name: awsSecret,
-										},
-										Key: awsAccessKeySecretKey,
-									},
-								},
->>>>>>> ea985987
 							},
 						},
 					},
@@ -1296,38 +1272,14 @@
 						},
 						Env: []corev1.EnvVar{
 							{
-<<<<<<< HEAD
 								Name:  awsCredentialEnvVarName,
 								Value: awsCredentialsPath,
-=======
-								Name: awsAccessKeyIDEnvVar,
-								ValueFrom: &corev1.EnvVarSource{
-									SecretKeyRef: &corev1.SecretKeySelector{
-										LocalObjectReference: corev1.LocalObjectReference{
-											Name: awsSecret,
-										},
-										Key: awsAccessKeyIDKey,
-									},
-								},
->>>>>>> ea985987
 							},
 						},
 						VolumeMounts: []corev1.VolumeMount{
 							{
-<<<<<<< HEAD
 								Name:      awsCredentialsVolumeName,
 								MountPath: awsCredentialsPath,
-=======
-								Name: awsAccessKeySecretEnvVar,
-								ValueFrom: &corev1.EnvVarSource{
-									SecretKeyRef: &corev1.SecretKeySelector{
-										LocalObjectReference: corev1.LocalObjectReference{
-											Name: awsSecret,
-										},
-										Key: awsAccessKeySecretKey,
-									},
-								},
->>>>>>> ea985987
 							},
 						},
 					},
@@ -1417,38 +1369,14 @@
 						},
 						Env: []corev1.EnvVar{
 							{
-<<<<<<< HEAD
 								Name:  awsCredentialEnvVarName,
 								Value: awsCredentialsPath,
-=======
-								Name: awsAccessKeyIDEnvVar,
-								ValueFrom: &corev1.EnvVarSource{
-									SecretKeyRef: &corev1.SecretKeySelector{
-										LocalObjectReference: corev1.LocalObjectReference{
-											Name: awsSecret,
-										},
-										Key: awsAccessKeyIDKey,
-									},
-								},
->>>>>>> ea985987
 							},
 						},
 						VolumeMounts: []corev1.VolumeMount{
 							{
-<<<<<<< HEAD
 								Name:      awsCredentialsVolumeName,
 								MountPath: awsCredentialsPath,
-=======
-								Name: awsAccessKeySecretEnvVar,
-								ValueFrom: &corev1.EnvVarSource{
-									SecretKeyRef: &corev1.SecretKeySelector{
-										LocalObjectReference: corev1.LocalObjectReference{
-											Name: awsSecret,
-										},
-										Key: awsAccessKeySecretKey,
-									},
-								},
->>>>>>> ea985987
 							},
 						},
 					},
@@ -2817,17 +2745,13 @@
 								Containers: []corev1.Container{
 									{
 										Name:  "external-dns-unexpected",
-<<<<<<< HEAD
-										Image: "quay.io/test/external-dns:latest",
+										Image: test.OperandImage,
 										VolumeMounts: []corev1.VolumeMount{
 											{
 												Name:      awsCredentialsVolumeName,
 												MountPath: awsCredentialsPath,
 											},
 										},
-=======
-										Image: test.OperandImage,
->>>>>>> ea985987
 									},
 								},
 							},
@@ -3184,17 +3108,13 @@
 								Containers: []corev1.Container{
 									{
 										Name:  "external-dns-unexpected",
-<<<<<<< HEAD
-										Image: "quay.io/test/external-dns:latest",
+										Image: test.OperandImage,
 										VolumeMounts: []corev1.VolumeMount{
 											{
 												Name:      awsCredentialsVolumeName,
 												MountPath: awsCredentialsPath,
 											},
 										},
-=======
-										Image: test.OperandImage,
->>>>>>> ea985987
 									},
 								},
 							},
